dist: trusty
sudo: required
language: cpp

notifications:
 email: false

matrix:
  include:
    - os: linux
      addons:
        apt:
          sources:
            - ubuntu-toolchain-r-test
          packages:
            - g++-5
      env:
        - MATRIX_EVAL="CC=gcc-5 && CXX=g++-5"
    - os: linux
      addons:
        apt:
          sources:
            - ubuntu-toolchain-r-test
          packages:
            - g++-7
      env:
        - MATRIX_EVAL="CC=gcc-7 && CXX=g++-7"
<<<<<<< HEAD
    - os: linux
      addons:
        apt:
          sources:
            - llvm-toolchain-trusty-3.6
          packages:
            - clang-3.6
      env:
        - MATRIX_EVAL="CC=clang-3.6 && CXX=clang++-3.6"
    - os: linux
      addons:
        apt:
          sources:
            - llvm-toolchain-trusty-3.7
          packages:
            - clang-3.7
      env:
        - MATRIX_EVAL="CC=clang-3.7 && CXX=clang++-3.7"
    - os: linux
      addons:
        apt:
          sources:
            - llvm-toolchain-trusty-3.8
          packages:
            - clang-3.8
      env:
        - MATRIX_EVAL="CC=clang-3.8 && CXX=clang++-3.8"
    - os: linux
      addons:
        apt:
          sources:
            - llvm-toolchain-trusty-3.9
          packages:
            - clang-3.9
      env:
        - MATRIX_EVAL="CC=clang-3.9 && CXX=clang++-3.9"
    - os: linux
      addons:
        apt:
          sources:
            - llvm-toolchain-trusty-4.0
          packages:
            - clang-4.0
      env:
        - MATRIX_EVAL="CC=clang-4.0 && CXX=clang++-4.0"
    - os: linux
      addons:
        apt:
          sources:
            - llvm-toolchain-trusty-5.0
          packages:
            - clang-5.0
      env:
        - MATRIX_EVAL="CC=clang-5.0 && CXX=clang++-5.0"
    - os: osx
      osx_image: xcode8
      env:
        - MATRIX_EVAL="brew update && (brew outdated gcc5 || brew upgrade gcc5) && brew install gcc5 && CC=gcc-5 && CXX=g++-5"
    - os: osx
      osx_image: xcode8
      env:
        - MATRIX_EVAL="brew update && (brew outdated gcc6 || brew upgrade gcc6) && brew install gcc6 && CC=gcc-6 && CXX=g++-6"
    - os: osx
      osx_image: xcode9.3
      env:
        - MATRIX_EVAL="brew update && (brew outdated gcc7 || brew upgrade gcc7) &&  CC=gcc-7 && CXX=g++-7"
=======
    - os: osx
      osx_image: xcode8
      env:
        - MATRIX_EVAL="brew update && (brew outdated gcc5 || brew upgrade gcc5) && brew install gcc5 && CC=gcc-5 && CXX=g++-5"
    - os: osx
      osx_image: xcode8
      env:
        - MATRIX_EVAL="brew update && (brew outdated gcc6 || brew upgrade gcc6) && brew install gcc6 && CC=gcc-6 && CXX=g++-6"
>>>>>>> 46ee0984

before_install:
  - eval "${MATRIX_EVAL}"

script:
 - cmake --version
 - mkdir build
 - cd build
 - cmake ..
 - cmake --build . -- -j4
 - ctest<|MERGE_RESOLUTION|>--- conflicted
+++ resolved
@@ -25,61 +25,6 @@
             - g++-7
       env:
         - MATRIX_EVAL="CC=gcc-7 && CXX=g++-7"
-<<<<<<< HEAD
-    - os: linux
-      addons:
-        apt:
-          sources:
-            - llvm-toolchain-trusty-3.6
-          packages:
-            - clang-3.6
-      env:
-        - MATRIX_EVAL="CC=clang-3.6 && CXX=clang++-3.6"
-    - os: linux
-      addons:
-        apt:
-          sources:
-            - llvm-toolchain-trusty-3.7
-          packages:
-            - clang-3.7
-      env:
-        - MATRIX_EVAL="CC=clang-3.7 && CXX=clang++-3.7"
-    - os: linux
-      addons:
-        apt:
-          sources:
-            - llvm-toolchain-trusty-3.8
-          packages:
-            - clang-3.8
-      env:
-        - MATRIX_EVAL="CC=clang-3.8 && CXX=clang++-3.8"
-    - os: linux
-      addons:
-        apt:
-          sources:
-            - llvm-toolchain-trusty-3.9
-          packages:
-            - clang-3.9
-      env:
-        - MATRIX_EVAL="CC=clang-3.9 && CXX=clang++-3.9"
-    - os: linux
-      addons:
-        apt:
-          sources:
-            - llvm-toolchain-trusty-4.0
-          packages:
-            - clang-4.0
-      env:
-        - MATRIX_EVAL="CC=clang-4.0 && CXX=clang++-4.0"
-    - os: linux
-      addons:
-        apt:
-          sources:
-            - llvm-toolchain-trusty-5.0
-          packages:
-            - clang-5.0
-      env:
-        - MATRIX_EVAL="CC=clang-5.0 && CXX=clang++-5.0"
     - os: osx
       osx_image: xcode8
       env:
@@ -88,20 +33,6 @@
       osx_image: xcode8
       env:
         - MATRIX_EVAL="brew update && (brew outdated gcc6 || brew upgrade gcc6) && brew install gcc6 && CC=gcc-6 && CXX=g++-6"
-    - os: osx
-      osx_image: xcode9.3
-      env:
-        - MATRIX_EVAL="brew update && (brew outdated gcc7 || brew upgrade gcc7) &&  CC=gcc-7 && CXX=g++-7"
-=======
-    - os: osx
-      osx_image: xcode8
-      env:
-        - MATRIX_EVAL="brew update && (brew outdated gcc5 || brew upgrade gcc5) && brew install gcc5 && CC=gcc-5 && CXX=g++-5"
-    - os: osx
-      osx_image: xcode8
-      env:
-        - MATRIX_EVAL="brew update && (brew outdated gcc6 || brew upgrade gcc6) && brew install gcc6 && CC=gcc-6 && CXX=g++-6"
->>>>>>> 46ee0984
 
 before_install:
   - eval "${MATRIX_EVAL}"
