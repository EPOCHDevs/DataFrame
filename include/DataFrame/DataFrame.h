// Hossein Moein
// September 11, 2017
/*
Copyright (c) 2019-2022, Hossein Moein
All rights reserved.

Redistribution and use in source and binary forms, with or without
modification, are permitted provided that the following conditions are met:
* Redistributions of source code must retain the above copyright
  notice, this list of conditions and the following disclaimer.
* Redistributions in binary form must reproduce the above copyright
  notice, this list of conditions and the following disclaimer in the
  documentation and/or other materials provided with the distribution.
* Neither the name of Hossein Moein and/or the DataFrame nor the
  names of its contributors may be used to endorse or promote products
  derived from this software without specific prior written permission.

THIS SOFTWARE IS PROVIDED BY THE COPYRIGHT HOLDERS AND CONTRIBUTORS "AS IS" AND
ANY EXPRESS OR IMPLIED WARRANTIES, INCLUDING, BUT NOT LIMITED TO, THE IMPLIED
WARRANTIES OF MERCHANTABILITY AND FITNESS FOR A PARTICULAR PURPOSE ARE
DISCLAIMED. IN NO EVENT SHALL Hossein Moein BE LIABLE FOR ANY
DIRECT, INDIRECT, INCIDENTAL, SPECIAL, EXEMPLARY, OR CONSEQUENTIAL DAMAGES
(INCLUDING, BUT NOT LIMITED TO, PROCUREMENT OF SUBSTITUTE GOODS OR SERVICES;
LOSS OF USE, DATA, OR PROFITS; OR BUSINESS INTERRUPTION) HOWEVER CAUSED AND
ON ANY THEORY OF LIABILITY, WHETHER IN CONTRACT, STRICT LIABILITY, OR TORT
(INCLUDING NEGLIGENCE OR OTHERWISE) ARISING IN ANY WAY OUT OF THE USE OF THIS
SOFTWARE, EVEN IF ADVISED OF THE POSSIBILITY OF SUCH DAMAGE.
*/

#pragma once

#include <DataFrame/DataFrameStatsVisitors.h>
#include <DataFrame/DataFrameTypes.h>
#include <DataFrame/Utils/DateTime.h>
#include <DataFrame/Utils/FixedSizeString.h>
#include <DataFrame/Utils/ThreadGranularity.h>
#include <DataFrame/Utils/Utils.h>

#include <functional>
#include <future>
#include <ios>
#include <string>
#include <tuple>
#include <type_traits>
#include <typeindex>
#include <unordered_map>
#include <utility>
#include <vector>

// ----------------------------------------------------------------------------

namespace hmdf
{

// I: Index (e.g. Timestamp) type. Although an index column need not
//    necessarily represent time, it could be any built-in or user-defined type
// H: See the static assert below. It can only be either
//    a HeteroVector (typedef'ed to StdDataFrame) or
//    a HeteroView (typedef'ed to DataFrameView) or
//    a HeteroPtrView (typedef'ed to DataFramePtrView)
//
// A DataFrame may contain one index and any number of columns of any built-in
// or user-defined types
//
template<typename I, typename H>
class DataFrame : public ThreadGranularity {

    static_assert(std::is_base_of<HeteroVector, H>::value ||
                      std::is_base_of<HeteroView, H>::value ||
                      std::is_base_of<HeteroPtrView, H>::value,
                  "H argument can only be either of "
                  "HeteroVector, HeteroView, HeteroPtrView "
                  "or their derived types");

    using DataVec = H;
    using DataVecVec = std::vector<DataVec>;

 public:  // Construction

    using size_type = typename std::vector<DataVec>::size_type;
    using IndexType = I;
    using IndexVecType = typename type_declare<DataVec, IndexType>::type;
    using ColNameType = String64;

    template<typename T>
    using ColumnVecType = typename type_declare<DataVec, T>::type;

    DataFrame() = default;

    // Because of thread safety, these need tender loving care
    //
    DataFrame(const DataFrame &that);
    DataFrame(DataFrame &&that);
    DataFrame &operator= (const DataFrame &that);
    DataFrame &operator= (DataFrame &&that);
    ~DataFrame();

public:  // Load/append/remove interfaces

    // DataFrame has unprotected static data. If you are using DataFrame in a
    // multi-threaded program, you must provide a SpinLock. DataFrame will use
    // your SpinLock to protect its static data.
    // This is done this way, so by default, there is no locking overhead.
    //
    static void
    set_lock (SpinLock *sl);

    static void
    remove_lock ();

    // It creates an empty column named name
    //
    // T:
    //   Type of column being added
    //
    template<typename T>
    std::vector<T> &
    create_column(const char *name);

    // It removes a column named name.
    // The actual data vector is not deleted, but the column is dropped from
    // DataFrame
    //
    void
    remove_column(const char *name);

    void
    remove_column(size_type index);

    // It renames column named from to to. If column from does not exist,
    // it throws an exception
    //
    void
    rename_column(const char *from, const char *to);

    // It changes the type of the named column. The change happens by
    // calling convert_func on each element of named column.
    // NOTE: This will copy data
    //
    // FROM_T:
    //   Current type of the named column
    // TO_T:
    //   New type to be of the named column
    // name:
    //   Column name
    // convert_func:
    //   A function to change each element of named column from FROM_T to TO_T
    //   type. The default is C-style cast
    //
    template<typename FROM_T, typename TO_T>
    void
    retype_column(const char *name,
                  std::function<TO_T (const FROM_T &)> convert_func =
                      [](const FROM_T &val) -> TO_T  {
                          return ((TO_T) (*(&val)));
                      });

    // This is the most generalized load function. It creates and loads an
    // index and a variable number of columns. The index vector and all
    // column vectors are "moved" to DataFrame.
    //
    // Ts:
    //   The list of types for columns in args
    // indices:
    //   A vector of indices of type IndexType;
    // args:
    //   A variable list of arguments consisting of
    //     std::pair(<const char *name, std::vector<T> &&data>).
    //   Each pair, represents a column data and its name
    //
    template<typename ... Ts>
    size_type
    load_data(IndexVecType &&indices, Ts&& ... args);

    // It copies the data from iterators begin to end into the index column
    //
    // ITR:
    //   Type of the iterator
    //
    template<typename ITR>
    size_type
    load_index(const ITR &begin, const ITR &end);

    // It moves the idx vector into the index column.
    //
    size_type
    load_index(IndexVecType &&idx);

    // It copies the data from iterators begin to end to the named column.
    // If column does not exist, it will be created. If the column exists,
    // it will be over written.
    //
    // T:
    //   Type of data being copied
    // ITR:
    //   Type of the iterator
    // name:
    //   Name of the column
    // range:
    //   The begin and end iterators for data
    // padding:
    //   If true, it pads the data column with nan, if it is shorter than the
    //   index column.
    //
    template<typename T, typename ITR>
    size_type
    load_column(const char *name,
                Index2D<const ITR &> range,
                nan_policy padding = nan_policy::pad_with_nans);

    // It moves the data to the named column in DataFrame.
    // If column does not exist, it will be created. If the column exists,
    // it will be over written.
    //
    // T:
    //   Type of data being moved
    // name:
    //   Name of the column
    // data:
    //   Data vector
    // padding:
    //   If true, it pads the data column with nan, if it is shorter than the
    //   index column.
    //
    template<typename T>
    size_type
    load_column(const char *name,
                std::vector<T> &&data,
                nan_policy padding = nan_policy::pad_with_nans);

    template<typename T>
    size_type
    load_column(const char *name,
                const std::vector<T> &data,
                nan_policy padding = nan_policy::pad_with_nans);

    // This method creates a column similar to above, but assumes data is
    // bucket or bar values. That means the data vector contains statistical
    // figure(s) for time buckets and must be aligned with the index column
    // at bucket intervals.
    // For example, index column is in minutes unit. The data vector is the
    // sum of 5-minute buckets of some column, or some set not even present in
    // DataFrame. The values in data vector will be aligned with the index
    // column at every 5 minutes. The in-between values will “null_value”.
    //
    // NOTE: The data vector must contain (index size / interval) number of
    //       values or less, if index has values per interval. Otherwise, data
    //       must contain appropriate number of values.
    // NOTE: The index must be in ascending order
    //
    // T:
    //   Type of data being loaded
    // name:
    //   Name of the column
    // data:
    //   Data vector
    // interval:
    //   Bucket interval measured in index units distance
    // start_from_beginning:
    //   If true, the first data value will be associated with the first index
    //   value. If false, the first data value will be associated with index
    //   value interval away from the first index value
    // null_value:
    //   The value to fill the new column in-between intervals. The default is
    //   T version of NaN. For None NaN'able types, it will be default value
    //   for T
    // diff_func:
    //   Function to calculate distance between two index values
    //
    template<typename T>
    size_type
    load_align_column(
        const char *name,
        std::vector<T> &&data,
        size_type interval,
        bool start_from_beginning,
        const T &null_value = hmdf::get_nan<T>(),
        std::function<typename DataFrame<I, H>::size_type (
            const typename DataFrame<I, H>::IndexType &,
            const typename DataFrame<I, H>::IndexType &)> diff_func =
            [](const typename DataFrame<I, H>::IndexType &t_1,
               const typename DataFrame<I, H>::IndexType &t) ->
                   typename DataFrame<I, H>::size_type  {
                return (static_cast<std::size_t>(t - t_1));
            });

    // It appends val to the end of the index column.
    //
    size_type
    append_index(const IndexType &val);

    // It appends val to the end of the named data column.
    // If data column doesn't exist, it throws an exception.
    //
    // T:
    //   Type of the named data column
    // name:
    //   Name of the column
    // padding:
    //   If true, it pads the data column with nan, if it is shorter than the
    //   index column.
    //
    template<typename T>
    size_type
    append_column(const char *name,
                  const T &val,
                  nan_policy padding = nan_policy::pad_with_nans);

    // It appends the range begin to end to the end of the index column
    //
    // ITR:
    //   Type of the iterator
    // range:
    //   The begin and end iterators for data
    //
    template<typename ITR>
    size_type
    append_index(Index2D<const ITR &> range);

    // It appends the range begin to end to the end of the named data column.
    // If data column doesn't exist, it throws an exception.
    //
    // T:
    //   Type of the named data column
    // ITR:
    //   Type of the iterator
    // name:
    //   Name of the column
    // range:
    //   The begin and end iterators for data
    // padding:
    //   If true, it pads the data column with nan, if it is shorter than the
    //   index column.
    //
    template<typename T, typename ITR>
    size_type
    append_column(const char *name,
                  Index2D<const ITR &> range,
                  nan_policy padding = nan_policy::pad_with_nans);

    // It removes the data rows from index begin to index end.
    // DataFrame must be sorted by index or behavior is undefined.
    // This function first calls make_consistent() that may add nan values to
    // data columns.
    //
    // Ts:
    //   List all the types of all data columns. A type should be specified in
    //   the list only once.
    // range:
    //   The begin and end iterators for index specified with index values
    //
    template<typename ... Ts>
    void
    remove_data_by_idx(Index2D<IndexType> range);

    // It removes the data rows from location begin to location end
    // within range.
    // This function supports Python-like negative indexing. That is why the
    // range type is long.
    // This function first calls make_consistent() that may add nan values to
    // data columns.
    //
    // Ts:
    //   List all the types of all data columns. A type should be specified in
    //   the list only once.
    // range:
    //   The begin and end iterators for data
    //
    template<typename ... Ts>
    void
    remove_data_by_loc(Index2D<long> range);

    // It removes data rows by boolean filtering selection via the sel_functor
    // (e.g. a functor, function, or lambda).
    // Each element of the named column along with its corresponding index
    // is passed to the sel_functor. If sel_functor returns true, that row
    // will be removed.
    // The signature of sel_fucntor:
    //     bool ()(const IndexType &, const T &)
    //
    // NOTE: If the selection logic results in empty column(s), the empty
    //       column(s) will _not_ be padded with NaN's. You can always call
    //       make_consistent() afterwards to make all columns into consistent
    //       length
    //
    // T:
    //   Type of the named column
    // F:
    //   Type of the selecting functor
    // Ts:
    //   List all the types of all data columns. A type should be specified in
    //   the list only once.
    // name:
    //   Name of the data column
    // sel_functor:
    //   A reference to the selecting functor
    //
    template<typename T, typename F, typename ... Ts>
    void
    remove_data_by_sel(const char *name, F &sel_functor);

    // This does the same function as above remove_data_by_sel() but operating
    // on two columns.
    // The signature of sel_fucntor:
    //     bool ()(const IndexType &, const T1 &, const T2 &)
    //
    // T1:
    //   Type of the first named column
    // T2:
    //   Type of the second named column
    // F:
    //   Type of the selecting functor
    // Ts:
    //   List all the types of all data columns. A type should be specified in
    //   the list only once.
    // name1:
    //   Name of the first data column
    // name2:
    //   Name of the second data column
    // sel_functor:
    //   A reference to the selecting functor
    //
    template<typename T1, typename T2, typename F, typename ... Ts>
    void
    remove_data_by_sel(const char *name1, const char *name2, F &sel_functor);

    // This does the same function as above remove_data_by_sel() but operating
    // on three columns.
    // The signature of sel_fucntor:
    //     bool ()(const IndexType &, const T1 &, const T2 &, const T3 &)
    //
    // T1:
    //   Type of the first named column
    // T2:
    //   Type of the second named column
    // T3:
    //   Type of the third named column
    // F:
    //   Type of the selecting functor
    // Ts:
    //   List all the types of all data columns. A type should be specified in
    //   the list only once.
    // name1:
    //   Name of the first data column
    // name2:
    //   Name of the second data column
    // name3:
    //   Name of the third data column
    // sel_functor:
    //   A reference to the selecting functor
    //
    template<typename T1, typename T2, typename T3, typename F,
             typename ... Ts>
    void
    remove_data_by_sel(const char *name1,
                       const char *name2,
                       const char *name3,
                       F &sel_functor);

    // It removes duplicate rows and returns a new DataFrame. Duplication is
    // determined by the given column. remove_dup_spec determines which
    // of the duplicated rows to keep.
    //
    // NOTE: The given column type must be hash-able and must have
    //       equality (==) operator well defined.
    //
    // T:
    //   Type of the first named column
    // Ts:
    //   List all the types of all data columns. A type should be specified in
    //   the list only once.
    // name:
    //   Name of the data column
    // include_index:
    //   If true, it includes the index column to determine uniqueness
    // rds:
    //   Determined which of the duplicated columns to keep
    //
    template<typename T, typename ... Ts>
    [[nodiscard]] DataFrame
    remove_duplicates(const char *name,
                      bool include_index,
                      remove_dup_spec rds) const;

    // It removes duplicate rows and returns a new DataFrame. Duplication is
    // determined by the two given columns. remove_dup_spec determines which
    // of the duplicated rows to keep.
    //
    // NOTE: The two given column types must be hash-able and must have
    //       equality (==) operator well defined.
    //
    // T1:
    //   Type of the first named column
    // T2:
    //   Type of the second named column
    // Ts:
    //   List all the types of all data columns. A type should be specified in
    //   the list only once.
    // name1:
    //   Name of the first data column
    // name2:
    //   Name of the second data column
    // include_index:
    //   If true, it includes the index column to determine uniqueness
    // rds:
    //   Determined which of the duplicated columns to keep
    //
    template<typename T1, typename T2, typename ... Ts>
    [[nodiscard]] DataFrame
    remove_duplicates(const char *name1,
                      const char *name2,
                      bool include_index,
                      remove_dup_spec rds) const;

    // Same as above, but there are 3 columns involved
    //
    // T1:
    //   Type of the first named column
    // T2:
    //   Type of the second named column
    // T3:
    //   Type of the third named column
    // Ts:
    //   List all the types of all data columns. A type should be specified in
    //   the list only once.
    // name1:
    //   Name of the first data column
    // name2:
    //   Name of the second data column
    // name3:
    //   Name of the third data column
    // include_index:
    //   If true, it includes the index column to determine uniqueness
    // rds:
    //   Determined which of the duplicated columns to keep
    //
    template<typename T1, typename T2, typename T3, typename ... Ts>
    [[nodiscard]] DataFrame
    remove_duplicates(const char *name1,
                      const char *name2,
                      const char *name3,
                      bool include_index,
                      remove_dup_spec rds) const;

    // Same as above, but there are 4 columns involved
    //
    // T1:
    //   Type of the first named column
    // T2:
    //   Type of the second named column
    // T3:
    //   Type of the third named column
    // T4:
    //   Type of the fourth named column
    // Ts:
    //   List all the types of all data columns. A type should be specified in
    //   the list only once.
    // name1:
    //   Name of the first data column
    // name2:
    //   Name of the second data column
    // name3:
    //   Name of the third data column
    // name4:
    //   Name of the fourth data column
    // include_index:
    //   If true, it includes the index column to determine uniqueness
    // rds:
    //   Determined which of the duplicated columns to keep
    //
    template<typename T1, typename T2, typename T3, typename T4,
             typename ... Ts>
    [[nodiscard]] DataFrame
    remove_duplicates(const char *name1,
                      const char *name2,
                      const char *name3,
                      const char *name4,
                      bool include_index,
                      remove_dup_spec rds) const;

    // Same as above, but there are 5 columns involved
    //
    // T1:
    //   Type of the first named column
    // T2:
    //   Type of the second named column
    // T3:
    //   Type of the third named column
    // T4:
    //   Type of the fourth named column
    // T5:
    //   Type of the fifth named column
    // Ts:
    //   List all the types of all data columns. A type should be specified in
    //   the list only once.
    // name1:
    //   Name of the first data column
    // name2:
    //   Name of the second data column
    // name3:
    //   Name of the third data column
    // name4:
    //   Name of the fourth data column
    // name5:
    //   Name of the fifth data column
    // include_index:
    //   If true, it includes the index column to determine uniqueness
    // rds:
    //   Determined which of the duplicated columns to keep
    //
    template<typename T1, typename T2, typename T3, typename T4, typename T5,
             typename ... Ts>
    [[nodiscard]] DataFrame
    remove_duplicates(const char *name1,
                      const char *name2,
                      const char *name3,
                      const char *name4,
                      const char *name5,
                      bool include_index,
                      remove_dup_spec rds) const;

    // Same as above, but there are 6 columns involved
    //
    // T1:
    //   Type of the first named column
    // T2:
    //   Type of the second named column
    // T3:
    //   Type of the third named column
    // T4:
    //   Type of the fourth named column
    // T5:
    //   Type of the fifth named column
    // T6:
    //   Type of the sixth named column
    // Ts:
    //   List all the types of all data columns. A type should be specified in
    //   the list only once.
    // name1:
    //   Name of the first data column
    // name2:
    //   Name of the second data column
    // name3:
    //   Name of the third data column
    // name4:
    //   Name of the fourth data column
    // name5:
    //   Name of the fifth data column
    // name6:
    //   Name of the sixth data column
    // include_index:
    //   If true, it includes the index column to determine uniqueness
    // rds:
    //   Determined which of the duplicated columns to keep
    //
    template<typename T1, typename T2, typename T3, typename T4, typename T5,
             typename T6, typename ... Ts>
    [[nodiscard]] DataFrame
    remove_duplicates(const char *name1,
                      const char *name2,
                      const char *name3,
                      const char *name4,
                      const char *name5,
                      const char *name6,
                      bool include_index,
                      remove_dup_spec rds) const;

public:  // Data manipulation

    // It randomly shuffles the named column(s) non-deterministically.
    //
    // also_shuffle_index: If true, it shuffles the named column(s) and the
    //                     index column. Otherwise, index is not shuffled.
    // Ts:
    //   List all the types of all data columns. A type should be specified in
    //   the list only once.
    //
    template<typename ... Ts>
    void
    shuffle(const std::vector<const char *> &col_names,
            bool also_shuffle_index);

    // It fills all the "missing values" with the given values, and/or using
    // the given method.
    // Missing is determined by being NaN for types that have NaN. For types
    // without NaN (e.g. string), default value is considered missing value.
    //
    // T:
    //   Type of the column(s) in col_names vector
    // N:
    //   Size of col_names and values vector
    // col_names:
    //   A vector of names specifying the columns to fill.
    // fp:
    //   Specifies the method to use to fill the missing values. For example;
    //   forward fill, values, etc.
    // values:
    //   If the policy is "values", use these values to fill the missing
    //   holes. Each value corresponds to the same index in the col_names
    //   vector.
    // limit:
    //   Specifies how many values to fill. Default is -1 meaning fill all
    //   missing values.
    //
    template<typename T>
    void
    fill_missing(const std::vector<const char *> &col_names,
                 fill_policy policy,
                 const std::vector<T> &values = { },
                 int limit = -1);

    // It fills the missing values in all columns in self by investigating the
    // rhs DataFrame. It attempts to find columns with the same name and type
    // in rhs. If there are such columns in rhs, it fills the missing values
    // in the corresponding columns in self that also have the same index value.
    //
    // NOTE: This means that self and rhs must be aligned/ordered the same way
    //       for all common columns including index column. Otherwise, the
    //       result is either nonsense (or not applied, if index column is in a
    //       different order).
    // NOTE: Self and rhs must have the same type index. The == operator must
    //       be well defined on the index type
    // NOTE: This method does not extend any of the columns in self. It just
    //       fills the holes, if data is present in rhs.
    //
    // Ts:
    //   List all the types of all data columns. A type should be specified in
    //   the list only once.
    // rhs:
    //   DataFrame to be used to find the missing values in self
    //
    template<typename DF, typename ... Ts>
    void
    fill_missing(const DF &rhs);

    // It removes a row if any or all or some of the columns are NaN, based
    // on drop policy
    //
    // Ts:
    //   List all the types of all data columns. A type should be specified in
    //   the list only once.
    // threshold:
    //   If drop policy is threshold, it specifies the numbers of NaN columns
    //   before removing the row.
    //
    template<typename ... Ts>
    void
    drop_missing(drop_policy policy, size_type threshold = 0);

    // It iterates over the column named col_name and replaces all values
    // in old_values with the corresponding values in new_values up to the
    // limit. If limit is omitted, all values will be replaced.
    // It returns number of items replaced.
    //
    // Ts:
    //   List all the types of all data columns. A type should be specified in
    //   the list only once.
    // N:
    //   Size of old_values and new_values vectors
    // col_name:
    //   Name of the column
    // old_values:
    //   A vector of values to be replaced in col_name column
    // new_values:
    //   A vector of values to to replace the old_values in col_name column
    // limit:
    //   Limit of how many items to replace. Default is to replace all.
    //
    template<typename T>
    size_type
    replace(const char *col_name,
            const std::vector<T> &old_values,
            const std::vector<T> &new_values,
            int limit = -1);

    // Same as replace() above, but executed asynchronously
    //
    // NOTE: multiple instances of replace_async() maybe executed for
    //       different columns at the same time with no problem.
    //
    template<typename T>
    [[nodiscard]] std::future<size_type>
    replace_async(const char *col_name,
                  const std::vector<T> &old_values,
                  const std::vector<T> &new_values,
                  int limit = -1);

    // This is similar to replace() above but it lets a functor replace the
    // values in the named column. The functor is passed every value of the
    // column along with a const reference of the corresponding index value.
    // Unlike the replace version above, this replace can only work on data
    // columns. It will not work on index column.
    // The functor must have the following interface at minimum:
    //     bool operator() (const IndexType &ts, T &value);
    // A false return from the above operator method stops the iteration
    // through named column values.
    //
    // T:
    //   Type on column col_name. If this is index it would be the same as
    //   IndexType.
    // F:
    //   The functor type
    // col_name:
    //   Name of the column
    // functor:
    //   An instance of the functor
    //
    template<typename T, typename F>
    void
    replace(const char *col_name, F &functor);

    // Same as replace() above, but executed asynchronously
    //
    // NOTE: multiple instances of replace_async() maybe executed for
    //       different columns at the same time with no problem.
    //
    template<typename T, typename F>
    [[nodiscard]] std::future<void>
    replace_async(const char *col_name, F &functor);

    // This does the same thing as replace() above for the index column
    //
    // N: Size of old_values and new_values vector
    // old_values: A vector of values to be replaced in col_name column
    // new_values: A vector of values to to replace the old_values in col_name
    //            column
    // limit:
    //   Limit of how many items to replace. Default is to replace all.
    //
    size_type
    replace_index(const std::vector<IndexType> &old_values,
                  const std::vector<IndexType> &new_values,
                  int limit = -1);

    // Sort the DataFrame by the named column. If name equals "INDEX" or
    // DF_INDEX_COL_NAME, it sorts by index. Otherwise it sorts by the named
    // column.
    // NOTE: Sort first calls make_consistent() that may add nan values to
    //       data columns.
    //       nan values make sorting nondeterministic.
    //
    // T:
    //   Type of the named column. You always must specify this type,
    //   even if it is being sorted by the index.
    // Ts:
    //   List all the types of all data columns. A type should be specified in
    //   the list only once.
    // name:
    //   The name of a column or string "INDEX" or DF_INDEX_COL_NAME
    // dir:
    //   Direction of sorting, ascending or descending
    //
    template<typename T, typename ... Ts>
    void
    sort(const char *name, sort_spec dir);

    // This sort function sorts DataFrame based on two columns, also
    // specified by the two directions.
    // name[n] could be "INDEX" (or DF_INDEX_COL_NAME) in whcih case the index
    // column is taken as the sorting column.
    // NOTE: The order of T[n] type specifications must match the order of
    //       name[n] column names. In addition, all column types must be
    //       specified separately. Otherwise, the behavior is undefined.
    // NOTE: Sort first calls make_consistent() that may add nan values to
    //       data columns.
    //       nan values make sorting nondeterministic.
    //
    // T1:
    //   Type of the first named column. You always must specify this type,
    //   even if it is being sorted by the index.
    // T2:
    //   Type of the second named column. You always must specify this type,
    //   even if it is being sorted by the index.
    // Ts:
    //   List all the types of all data columns. A type should be specified in
    //   the list only once.
    // name1:
    //   Name of the first column or string "INDEX" or DF_INDEX_COL_NAME
    // name2:
    //   Name of the second column or string "INDEX" or DF_INDEX_COL_NAME
    // dir1:
    //   Direction of sorting for the first column
    // dir2:
    //   Direction of sorting for the second column
    //
    template<typename T1, typename T2, typename ... Ts>
    void
    sort(const char *name1, sort_spec dir1,
         const char *name2, sort_spec dir2);

    // This sort function is similar to above, but it uses 3 columns
    //
    template<typename T1, typename T2, typename T3, typename ... Ts>
    void
    sort(const char *name1, sort_spec dir1,
         const char *name2, sort_spec dir2,
         const char *name3, sort_spec dir3);

    // This sort function is similar to above, but it uses 4 columns
    //
    template<typename T1, typename T2, typename T3, typename T4,
             typename ... Ts>
    void
    sort(const char *name1, sort_spec dir1,
         const char *name2, sort_spec dir2,
         const char *name3, sort_spec dir3,
         const char *name4, sort_spec dir4);

    // This sort function is similar to above, but it uses 5 columns
    //
    template<typename T1, typename T2, typename T3, typename T4, typename T5,
             typename ... Ts>
    void
    sort(const char *name1, sort_spec dir1,
         const char *name2, sort_spec dir2,
         const char *name3, sort_spec dir3,
         const char *name4, sort_spec dir4,
         const char *name5, sort_spec dir5);

    // Same as sort() above, but executed asynchronously
    //
    template<typename T, typename ... Ts>
    [[nodiscard]] std::future<void>
    sort_async(const char *name, sort_spec dir);

    template<typename T1, typename T2, typename ... Ts>
    [[nodiscard]] std::future<void>
    sort_async(const char *name1, sort_spec dir1,
               const char *name2, sort_spec dir2);

    template<typename T1, typename T2, typename T3, typename ... Ts>
    [[nodiscard]] std::future<void>
    sort_async(const char *name1, sort_spec dir1,
               const char *name2, sort_spec dir2,
               const char *name3, sort_spec dir3);

    template<typename T1, typename T2, typename T3, typename T4,
             typename ... Ts>
    [[nodiscard]] std::future<void>
    sort_async(const char *name1, sort_spec dir1,
               const char *name2, sort_spec dir2,
               const char *name3, sort_spec dir3,
               const char *name4, sort_spec dir4);

    template<typename T1, typename T2, typename T3, typename T4, typename T5,
             typename ... Ts>
    [[nodiscard]] std::future<void>
    sort_async(const char *name1, sort_spec dir1,
               const char *name2, sort_spec dir2,
               const char *name3, sort_spec dir3,
               const char *name4, sort_spec dir4,
               const char *name5, sort_spec dir5);

    // This method groups the DataFrame by the named column of type T.
    // The group-by’ing is done by equality.
    // The comparison and equality operators must be well defined for type T.
    // It returns a new DataFrame that has been group-by’ed.
    // The summarization of columns is specified by a list of 3-member-tuples
    // (triples) of the following format:
    //    1. Current DataFrame column name
    //    2. Column name for the new bucketized DataFrame
    //    3. A visitor to aggregate current column to new column
    //
    // You must also specify how the index column is summarized, by providing
    // a visitor.
    // If the named column is other than index column, then the returned
    // DataFrame also has a column with the same name which has the unique
    // values of the named column.
    // Also see bucketize().
    //
    // T:
    //   Type of groupby column. In case if index, it is type of index
    // I_V:
    //   Type of visitor to be used to summarize the index column
    // Ts:
    //   Types of triples to specify the column summarization
    // col_name:
    //   Name of the grouop-by'ing column
    // idx_visitor:
    //   A visitor to specify the index summarization
    // args:
    //   List of triples to specify the column summarization
    //
    template<typename T, typename I_V, typename ... Ts>
    [[nodiscard]] DataFrame
    groupby1(const char *col_name, I_V &&idx_visitor, Ts&& ... args) const;

    // This is the same as above groupby1() but it groups by two columns
    //
    // T1:
    //   Type of first groupby column. In case if index, it is type of index
    // T2:
    //   Type of second groupby column. In case if index, it is type of index
    // I_V:
    //   Type of visitor to be used to summarize the index column
    // Ts:
    //   Types of triples to specify the column summarization
    // col_name1:
    //   Name of the first grouop-by'ing column
    // col_name2:
    //   Name of the second grouop-by'ing column
    // idx_visitor:
    //   A visitor to specify the index summarization
    // args:
    //   List of triples to specify the column summarization
    //
    template<typename T1, typename T2, typename I_V, typename ... Ts>
    [[nodiscard]] DataFrame
    groupby2(const char *col_name1,
             const char *col_name2,
             I_V &&idx_visitor,
             Ts&& ... args) const;

    // This is the same as above groupby2() but it groups by three columns
    //
    // T1:
    //   Type of first groupby column. In case if index, it is type of index
    // T2:
    //   Type of second groupby column. In case if index, it is type of index
    // T3:
    //   Type of third groupby column. In case if index, it is type of index
    // I_V:
    //   Type of visitor to be used to summarize the index column
    // Ts:
    //   Types of triples to specify the column summarization
    // col_name1:
    //   Name of the first grouop-by'ing column
    // col_name2:
    //   Name of the second grouop-by'ing column
    // col_name3:
    //   Name of the third grouop-by'ing column
    // idx_visitor:
    //   A visitor to specify the index summarization
    // args:
    //   List of triples to specify the column summarization
    //
    template<typename T1, typename T2, typename T3,
             typename I_V, typename ... Ts>
    [[nodiscard]] DataFrame
    groupby3(const char *col_name1,
             const char *col_name2,
             const char *col_name3,
             I_V &&idx_visitor,
             Ts&& ... args) const;

    // Same as groupby1() above, but executed asynchronously
    //
    template<typename T, typename I_V, typename ... Ts>
    [[nodiscard]] std::future<DataFrame>
    groupby1_async(const char *col_name,
                   I_V &&idx_visitor,
                   Ts&& ... args) const;

    // Same as groupby2() above, but executed asynchronously
    //
    template<typename T1, typename T2, typename I_V, typename ... Ts>
    [[nodiscard]] std::future<DataFrame>
    groupby2_async(const char *col_name1,
                   const char *col_name2,
                   I_V &&idx_visitor,
                   Ts&& ... args) const;

    // Same as groupby3() above, but executed asynchronously
    //
    template<typename T1, typename T2, typename T3,
             typename I_V, typename ... Ts>
    [[nodiscard]] std::future<DataFrame>
    groupby3_async(const char *col_name1,
                   const char *col_name2,
                   const char *col_name3,
                   I_V &&idx_visitor,
                   Ts&& ... args) const;

    // It counts the unique values in the named column.
    // It returns a StdDataFrame of following specs:
    //   1) The index is of type T and contains all unique values in
    //      the named column.
    //   2) There is only one column named "counts" of type size_type that
    //      contains the count for each index row.
    // For this method to compile and work, 3 conditions must be met:
    //   1) Type T must be hashable. If this is a user defined type, you
    //      must enable and specialize std::hash.
    //   2) The equality operator (==) must be well defined for type T.
    //   3) Type T must match the actual type of the named column.
    // Of course, if you never call this method in your application,
    // you need not be worried about these conditions.
    //
    // T:
    //   Type of the col_name column.
    // col_name:
    //   Name of the column
    //
    template<typename T>
    [[nodiscard]] StdDataFrame<T>
    value_counts(const char *col_name) const;

    template<typename T>
    [[nodiscard]] StdDataFrame<T>
    value_counts(size_type index) const;

    // It bucketizes the data and index into intervals, based on index values
    // and bucket_type.
    // You must specify how the index column is bucketized, by providing
    // a visitor.
    // You must specify how each column is bucketized, by providing 3-member
    // tuples (triples). Each triple must have the following members:
    //    1. Current DataFrame column name
    //    2. Column name for the new bucketized DataFrame
    //    3. A visitor to aggregate/bucketize current column to new column
    //
    // The result of each bucket will be stored in a new DataFrame and returned.
    // Some data at the end of source columns may not be included in the result
    // columns, because based on bucket_type they may not fit into the bucket.
    // The index of each bucket will be determined by idx_visitor.
    //
    // V:
    //   Type of value to be uased for bucketizing based on bucket_type
    // I_V:
    //   Type of visitor to be used to bucketize the index column
    // Ts:
    //   Types of triples to specify each column's bucketization
    // bt:
    //   bucket_type to specify bucketization logic
    // value:
    //   The value to be uased to bucketize based on bucket_type. For example,
    //   if bucket_type is by_distance, then value is the distance between two
    //   index values. If bucket_type is by_count, then value is an integer
    //   count.
    // idx_visitor:
    //   A visitor to specify the index bucketization
    // args:
    //   Variable argument list of triples as specified above
    //
    template<typename V, typename I_V, typename ... Ts>
    [[nodiscard]] DataFrame
    bucketize(bucket_type bt,
              const V &value,
              I_V &&idx_visitor,
              Ts&& ... args) const;

    // Same as bucketize() above, but executed asynchronously
    //
    template<typename V, typename I_V, typename ... Ts>
    [[nodiscard]] std::future<DataFrame>
    bucketize_async(bucket_type bt,
                    const V &value,
                    I_V &&idx_visitor,
                    Ts&& ... args) const;

    // It transposes the data in the DataFrame.
    // The transpose() is only defined for DataFrame's that have a single
    // data type.
    //
    // T:
    //   The single type for all data columns
    // V:
    //   The type of string vector specifying the new names for new columns
    //    after transpose
    // indices:
    //   A vector on indices for the new transposed DataFrame. Its length must
    //   equal the number of rows in this DataFrame. Otherwise an exception is
    //   thrown
    // new_col_names:
    //   A vector of strings, specifying the column names for the new
    //   transposed DataFrame. Its length must equal the number of rows in this
    //   DataFrame. Otherwise an exception is thrown
    //
    template<typename T, typename V>
    [[nodiscard]] DataFrame
    transpose(IndexVecType &&indices, const V &new_col_names) const;

    // It joins the data between self (lhs) and rhs and returns the joined data
    // in a StdDataFrame, based on specification in join_policy.
    // The following conditions must be meet for this method
    // to compile and work properly:
    //   1) IndexType type must be the same between lhs and rhs.
    //   2) Ordering (< > != ==) must be well defined for type IndexType
    //   3) In both lhs and rhs, columns with the same name must have the same
    //      type
    //
    // RHS_T:
    //   Type of DataFrame rhs
    // Ts:
    //   List all the types of all data columns. A type should be specified in
    //   the list only once.
    // rhs:
    //   The rhs DataFrame
    // join_policy:
    //   Specifies how to join. For example inner join, or left join, etc.
    //   (See join_policy definition)
    //
    template<typename RHS_T, typename ... Ts>
    [[nodiscard]] StdDataFrame<IndexType>
    join_by_index(const RHS_T &rhs, join_policy jp) const;

    // It joins the data between self (lhs) and rhs and returns the joined data
    // in a StdDataFrame, based on specification in join_policy.
    // The returned DataFrame is indexed by a sequence of unsigned integers from
    // 0 to N. The returned DataFrame will at least have two columns names
    // lhs.INDEX and rhs.INDEX containing the lhs and rhs indices based on join
    // policy.
    // The following conditions must be meet for this method
    // to compile and work properly:
    //   1) Ordering (< > != ==) must be well defined for the type of the
    //      named column.
    //   2) Both lhs and rhs must contain the named column
    //   3) In both lhs and rhs, columns with the same name must have the same
    //      type
    //
    // RHS_T:
    //   Type of DataFrame rhs
    // T:
    //   Type of the named column
    // Ts:
    //   List all the types of all data columns. A type should be specified in
    //   the list only once.
    // rhs:
    //   The rhs DataFrame
    // name:
    //   Name of the column which the join will be based on
    // join_policy:
    //   Specifies how to join. For example inner join, or left join, etc.
    //   (See join_policy definition)
    //
    template<typename RHS_T, typename T, typename ... Ts>
    [[nodiscard]] StdDataFrame<unsigned int>
    join_by_column(const RHS_T &rhs, const char *name, join_policy jp) const;

    // It concatenates rhs to the end of self and returns the result as
    // another DataFrame.
    // Concatenation is done based on policy
    //
    // RHS_T:
    //   Type of DataFrame rhs
    // Ts:
    //   List all the types of all data columns. A type should be specified in
    //   the list only once.
    // rhs:
    //   The rhs DataFrame
    // cp:
    //   Concatenation policy:
    //   all_columns: concatenate all columns. If a column does not exist in
    //                self, create one in the result and prepend with nan
    //   common_columns: only apply concatenation to the common columns
    //   lhs_and_common_columns: the result will have all the columns in self,
    //                           but only common columns and index are
    //                           concatenated
    //
    template<typename RHS_T, typename ... Ts>
    [[nodiscard]] StdDataFrame<IndexType>
    concat(const RHS_T &rhs,
           concat_policy cp = concat_policy::all_columns) const;

    // This behaves just like concat(), but retunrs a view instead of another
    // DataFrame.
    //
    // NOTE: Views could not be const, becuase you can change original data
    //       through views.
    //
    // RHS_T:
    //   Type of DataFrame rhs
    // Ts:
    //   List all the types of all data columns. A type should be specified in
    //   the list only once.
    // rhs:
    //   The rhs DataFrame
    // cp:
    //   Concatenation policy:
    //   common_columns: only apply concatenation to the common columns
    //   lhs_and_common_columns: the result will have all the columns in self,
    //                           but only common columns and index are
    //                           concatenated
    //
    // NOTE: Views could not be const, becuase you can change original data
    //       through views.
    //
    template<typename RHS_T, typename ... Ts>
    [[nodiscard]] DataFramePtrView<IndexType>
    concat_view(RHS_T &rhs,
                concat_policy cp = concat_policy::common_columns);

    // This is similar to concat() method but it is applied to self. It changes
    // self.
    //
    // RHS_T:
    //   Type of DataFrame rhs
    // Ts:
    //   List all the types of all data columns. A type should be specified in
    //   the list only once.
    // rhs:
    //   The rhs DataFrame
    // add_new_columns:
    //   If true, it creates new columns in self and prepend them with nan
    //
    template<typename RHS_T, typename ... Ts>
    void
    self_concat(const RHS_T &rhs, bool add_new_columns = true);

    // It shifts all the columns in self up, down, left or right based on
    // shift_policy.
    // When shifting up or down, values that are shifted out will be assigned
    // to NaN.
    // When shifting left or right, columns that are shifted out will be
    // removed from the DataFrame.
    // The index column remains unchanged.
    // If user shifts with periods that is larger than the column length,
    // all values in that column become NaN.
    //
    // Ts:
    //   List all the types of all data columns. A type should be specified in
    //   the list only once.
    // periods:
    //   Number of periods to shift
    // shift_policy:
    //   Specifies the direction (i.e. up/down, left/right) to shift
    //
    template<typename ... Ts>
    void
    self_shift(size_type periods, shift_policy sp);

    // It is exactly the same as self_shift, but it leaves self unchanged
    // and returns a new DataFrame with columns shifted.
    //
    template<typename ... Ts>
    [[nodiscard]] StdDataFrame<IndexType>
    shift(size_type periods, shift_policy sp) const;

    // This copies the named column into another vector and shifts it up or down
    // and returns it.
    // It is handy to create columns of shifted data in the dataframe for
    // machine-learning analysis
    //
    // T:
    //   Type of the col_name column.
    // col_name:
    //   Name of the column
    // periods:
    //   Number of periods to shift
    // shift_policy:
    //   Specifies the direction. In this case it is only up or down.
    //
    template<typename T>
    [[nodiscard]] std::vector<T>
    shift(const char *col_name, size_type periods, shift_policy sp) const;

    // It rotates all the columns in self up, down, left, or right based on
    // shift_policy.
    // The index column remains unchanged.
    // If user rotates with periods that is larger than the column length,
    // the behavior is undefined.
    //
    // Ts:
    //   List all the types of all data columns. A type should be specified in
    //   the list only once.
    // periods:
    //   Number of periods to rotate
    // shift_policy:
    //   Specifies the direction (i.e. up/down, left/right) to rotate
    //
    template<typename ... Ts>
    void
    self_rotate(size_type periods, shift_policy sp);

    // It is exactly the same as self_rotate, but it leaves self unchanged
    // and returns a new DataFrame with columns rotated.
    //
    template<typename ... Ts>
    [[nodiscard]] StdDataFrame<IndexType>
    rotate(size_type periods, shift_policy sp) const;

public: // Read/access and slicing interfaces

    // Returns true, if there is no data in DataFrame
    //
    [[nodiscard]] bool
    empty() const noexcept;

    // Returns true, if there is no column created in the DataFrame
    //
    [[nodiscard]] bool
    shapeless() const noexcept;

    // It returns a reference to the container of named data column
    // The return type depends on if we are in standard or view mode
    //
    // T:
    //   Data type of the named column
    //
    template<typename T>
    [[nodiscard]] ColumnVecType<T> &
    get_column(const char *name);

    template<typename T>
    [[nodiscard]] ColumnVecType<T> &
    get_column(size_type index);

    // It returns a const reference to the container of named data column
    // The return type depends on if we are in standard or view mode
    //
    // T:
    //   Type of the named column.
    // name:
    //   Name of the column
    //
    template<typename T>
    [[nodiscard]] const ColumnVecType<T> &
    get_column(const char *name) const;

    template<typename T>
    [[nodiscard]] const ColumnVecType<T> &
    get_column(size_type index) const;

    // Returns true if self has the named column, otherwise false
    // NOTE: Even if the column exists, it may not be of the type you expect.
    //
    // name:
    //   Name of the column
    //
    [[nodiscard]] bool
    has_column(const char *name) const;

    [[nodiscard]] bool
    has_column(size_type index) const;

    // This method returns true if the given column follows the given pattern,
    // otherwise it returns false. Epsilon is used for approximation.
    // List of supported patterns are specified in pattern_spec enum in
    // DataFrameTypes.h file.
    //
    // T:
    //   Type of the named column.
    // col_name:
    //   Name of the column
    // pattern:
    //   The pattern we are looking for specified in DataFrameTypes.h
    // epsilon:
    //   An epsilon value to use to match pattern parameters
    //
    template<typename T>
    [[nodiscard]] bool
    pattern_match(const char *col_name,
                  pattern_spec pattern,
                  double epsilon = 0.0) const;

    // It returns the data in row row_num for columns in col_names.
    // The order of data items in the returned vector is the same as order
    // of columns on col_names.
    // The first item in the returned vector is always the index value
    // corresponding to the row_num
    // It returns a HeteroVector which contains a different type
    // for each column.
    //
    // Ts:
    //   List all the types of all data columns. A type should be specified in
    //   the list only once.
    // row_num:
    //   The row number
    // col_names:
    //   Names of columns to get data from. It also specifies the order of data
    //   in the returned vector
    //
    template<typename ... Ts>
    [[nodiscard]] HeteroVector
    get_row(size_type row_num,
            const std::vector<const char *> &col_names) const;

    // This is same as get_row() above. But it always includes all the columns
    // in the returned row. The order is the column creation order. If you
    // have rotated the columns, the creation order has changed. You can always
    // use column_name_to_idx() and column_idx_to_name() methods.
    //
    // Ts:
    //   List all the types of all data columns. A type should be specified in
    //   the list only once.
    // row_num:
    //   The row number
    //
    template<typename ... Ts>
    [[nodiscard]] HeteroVector
    get_row(size_type row_num) const;

    // It returns a vector of unique values in the named column in the same
    // order that exists in the column.
    // For this method to compile and work, 3 conditions must be met:
    //   1) Type T must be hashable. If this is a user defined type, you
    //      must enable and specialize std::hash.
    //   2) The equality operator (==) must be well defined for type T.
    //   3) Type T must match the actual type of the named column.
    // Of course, if you never call this method in your application,
    // you need not be worried about these conditions.
    //
    // T:
    //   Data type of the named column
    //
    template<typename T>
    [[nodiscard]] std::vector<T>
    get_col_unique_values(const char *name) const;

    // It returns a DataFrame (including the index and data columns)
    // containing the data from index begin to index end.
    // DataFrame must be sorted by index or behavior is undefined.
    //
    // Ts:
    //   List all the types of all data columns. A type should be specified in
    //   the list only once.
    // range:
    //   The begin and end iterators for index specified with index values
    //
    template<typename ... Ts>
    [[nodiscard]] DataFrame
    get_data_by_idx(Index2D<IndexType> range) const;

    // It returns a DataFrame (including the index and data columns)
    // containing the data corresponding to the indices specified in "values"
    // vector.
    // This method runs in O(n), where n is the number of indices, by
    // creating a hash table of values. IndexType must be hashable.
    //
    // NOTE: The returned DataFrame is in the same order as original DataFrame
    //
    // Ts:
    //   List all the types of all data columns. A type should be specified in
    //   the list only once.
    // values:
    //   List of indices to copy data from
    //
    template<typename ... Ts>
    [[nodiscard]] DataFrame
    get_data_by_idx(const std::vector<IndexType> &values) const;

    // It behaves like get_data_by_idx(range), but it returns a DataFrameView.
    // A view is a DataFrame that is a reference to the original DataFrame.
    // So if you modify anything in the view the original DataFrame will
    // also be modified.
    //
    // NOTE: There are certain operations that you cannot do with a view.
    //       For example, you cannot add/delete columns, etc.
    // NOTE: Views could not be const, becuase you can change original data
    //       through views.
    //
    // Ts:
    //   List all the types of all data columns. A type should be specified in
    //   the list only once.
    // range:
    //   The begin and end iterators for index specified with index values
    //
    template<typename ... Ts>
    [[nodiscard]] DataFrameView<IndexType>
    get_view_by_idx(Index2D<IndexType> range);

    // It behaves like get_data_by_idx(values), but it returns a
    // DataFramePtrView.
    // A view is a DataFrame that is a reference to the original DataFrame.
    // So if you modify anything in the view the original DataFrame will
    // also be modified.
    //
    // NOTE: There are certain operations that you cannot do with a view.
    //       For example, you cannot add/delete columns, etc.
    // NOTE: Although this is a const method, it returns a view. So, the data
    //       could still be modified through the returned view
    //
    // Ts:
    //   List all the types of all data columns. A type should be specified in
    //   the list only once.
    // values:
    //   List of indices to copy data from
    //
    template<typename ... Ts>
    [[nodiscard]] DataFramePtrView<IndexType>
    get_view_by_idx(const std::vector<IndexType> &values);

    // It returns a DataFrame (including the index and data columns)
    // containing the data from location begin to location end within range.
    // This function supports Python-like negative indexing. That is why the
    // range type is long.
    //
    // Ts:
    //   List all the types of all data columns. A type should be specified in
    //   the list only once.
    // range:
    //   The begin and end iterators for data
    //
    template<typename ... Ts>
    [[nodiscard]] DataFrame
    get_data_by_loc(Index2D<long> range) const;

    // It returns a DataFrame (including the index and data columns)
    // containing the data from locations, specified in locations vector.
    // This function supports Python-like negative indexing. That is why the
    // locations vector type is long.
    //
    // NOTE: The negative indexing is relative to the "index" column, which
    //       may not be the size as all other column.
    //       The returned DataFrame is in the same order as locations parameter
    //
    // Ts:
    //   List all the types of all data columns. A type should be specified in
    //   the list only once.
    // locations: List of indices into the index column to copy data
    //
    template<typename ... Ts>
    [[nodiscard]] DataFrame
    get_data_by_loc(const std::vector<long> &locations) const;

    // It behaves like get_data_by_loc(range), but it returns a DataFrameView.
    // A view is a DataFrame that is a reference to the original DataFrame.
    // So if you modify anything in the view the original DataFrame will
    // also be modified.
    //
    // NOTE: There are certain operations that you cannot do with a view.
    //       For example, you cannot add/delete columns, etc.
    // NOTE: Views could not be const, becuase you can change original data
    //       through views.
    //
    // Ts:
    //   List all the types of all data columns. A type should be specified in
    //   the list only once.
    // range:
    //   The begin and end iterators for data
    //
    template<typename ... Ts>
    [[nodiscard]] DataFrameView<IndexType>
    get_view_by_loc(Index2D<long> range);

    // It behaves like get_data_by_loc(locations), but it returns a
    // DataFramePtrView.
    // A view is a DataFrame that is a reference to the original DataFrame.
    // So if you modify anything in the view the original DataFrame will
    // also be modified.
    //
    // NOTE: There are certain operations that you cannot do with a view.
    //       For example, you cannot add/delete columns, etc.
    // NOTE: Views could not be const, becuase you can change original data
    //       through views.
    //
    // Ts:
    //   List all the types of all data columns. A type should be specified in
    //   the list only once.
    // locations:
    //   List of indices into the index column to copy data
    //
    template<typename ... Ts>
    [[nodiscard]] DataFramePtrView<IndexType>
    get_view_by_loc(const std::vector<long> &locations);

    // This method does boolean filtering selection via the sel_functor
    // (e.g. a functor, function, or lambda). It returns a new DataFrame.
    // Each element of the named column along with its corresponding index
    // is passed to the sel_functor. If sel_functor returns true, that index
    // is selected and all the elements of all column for that index will be
    // included in the returned DataFrame.
    // The signature of sel_fucntor:
    //     bool ()(const IndexType &, const T &)
    //
    // NOTE: If the selection logic results in empty column(s), the result
    //       empty columns will _not_ be padded with NaN's. You can always
    //       call make_consistent() on the original or result DataFrame to make
    //       all columns into consistent length
    //
    // T:
    //   Type of the named column
    // F:
    //   Type of the selecting functor
    // Ts:
    //   List all the types of all data columns. A type should be specified in
    //   the list only once.
    // name:
    //   Name of the data column
    // sel_functor:
    //   A reference to the selecting functor
    //
    template<typename T, typename F, typename ... Ts>
    [[nodiscard]] DataFrame
    get_data_by_sel(const char *name, F &sel_functor) const;

    // This is identical with above get_data_by_sel(), but:
    //   1) The result is a view
    //   2) Since the result is a view, you cannot call make_consistent() on
    //      the result.
    //
    // NOTE: Although this is a const method, it returns a view. So, the data
    //       could still be modified through the returned view
    //
    // T:
    //   Type of the named column
    // F:
    //   Type of the selecting functor
    // Ts:
    //   List all the types of all data columns. A type should be specified in
    //   the list only once.
    // name:
    //   Name of the data column
    // sel_functor:
    //   A reference to the selecting functor
    //
    template<typename T, typename F, typename ... Ts>
    [[nodiscard]] DataFramePtrView<IndexType>
    get_view_by_sel(const char *name, F &sel_functor);

    // This does the same function as above get_data_by_sel() but operating
    // on two columns.
    // The signature of sel_fucntor:
    //     bool ()(const IndexType &, const T1 &, const T2 &)
    //
    // T1:
    //   Type of the first named column
    // T2:
    //   Type of the second named column
    // F:
    //   Type of the selecting functor
    // Ts:
    //   List all the types of all data columns. A type should be specified in
    //   the list only once.
    // name1:
    //   Name of the first data column
    // name2:
    //   Name of the second data column
    // sel_functor:
    //   A reference to the selecting functor
    //
    template<typename T1, typename T2, typename F, typename ... Ts>
    [[nodiscard]] DataFrame
    get_data_by_sel(const char *name1,
                    const char *name2,
                    F &sel_functor) const;

    // This is identical with above get_data_by_sel(), but:
    //   1) The result is a view
    //   2) Since the result is a view, you cannot call make_consistent() on
    //      the result.
    //
    // NOTE: Views could not be const, becuase you can change original data
    //       through views.
    //
    // T1:
    //   Type of the first named column
    // T2:
    //   Type of the second named column
    // F:
    //   Type of the selecting functor
    // Ts:
    //   List all the types of all data columns. A type should be specified in
    //   the list only once.
    // name1:
    //   Name of the first data column
    // name2:
    //   Name of the second data column
    // sel_functor:
    //   A reference to the selecting functor
    //
    template<typename T1, typename T2, typename F, typename ... Ts>
    [[nodiscard]] DataFramePtrView<IndexType>
    get_view_by_sel(const char *name1, const char *name2, F &sel_functor);

    // This does the same function as above get_data_by_sel() but operating
    // on three columns.
    // The signature of sel_fucntor:
    //     bool ()(const IndexType &, const T1 &, const T2 &, const T3 &)
    //
    // T1:
    //   Type of the first named column
    // T2:
    //   Type of the second named column
    // T3:
    //   Type of the third named column
    // F:
    //   Type of the selecting functor
    // Ts:
    //   List all the types of all data columns. A type should be specified in
    //   the list only once.
    // name1:
    //   Name of the first data column
    // name2:
    //   Name of the second data column
    // name3:
    //   Name of the third data column
    // sel_functor:
    //   A reference to the selecting functor
    //
    template<typename T1, typename T2, typename T3, typename F,
             typename ... Ts>
    [[nodiscard]] DataFrame
    get_data_by_sel(const char *name1,
                    const char *name2,
                    const char *name3,
                    F &sel_functor) const;

    // This is identical with above get_data_by_sel(), but:
    //   1) The result is a view
    //   2) Since the result is a view, you cannot call make_consistent() on
    //      the result.
    //
    // NOTE: Views could not be const, becuase you can change original data
    //       through views.
    //
    // T1:
    //   Type of the first named column
    // T2:
    //   Type of the second named column
    // T3:
    //   Type of the third named column
    // F:
    //   Type of the selecting functor
    // Ts:
    //   List all the types of all data columns. A type should be specified in
    //   the list only once.
    // name1:
    //   Name of the first data column
    // name2:
    //   Name of the second data column
    // name3:
    //   Name of the third data column
    // sel_functor:
    //   A reference to the selecting functor
    //
    template<typename T1, typename T2, typename T3, typename F,
             typename ... Ts>
    [[nodiscard]] DataFramePtrView<IndexType>
    get_view_by_sel(const char *name1,
                    const char *name2,
                    const char *name3,
                    F &sel_functor);

    // This does the same function as above get_data_by_sel() but operating
    // on four columns.
    // The signature of sel_fucntor:
    //     bool ()(const IndexType &,
    //             const T1 &, const T2 &, const T3 &, const T4 &)
    //
    // T1:
    //   Type of the first named column
    // T2:
    //   Type of the second named column
    // T3:
    //   Type of the third named column
    // T4:
    //   Type of the fourth named column
    // F:
    //   Type of the selecting functor
    // Ts:
    //   List all the types of all data columns. A type should be specified in
    //   the list only once.
    // name1:
    //   Name of the first data column
    // name2:
    //   Name of the second data column
    // name3:
    //   Name of the third data column
    // name4:
    //   Name of the fourth data column
    // sel_functor:
    //   A reference to the selecting functor
    //
    template<typename T1, typename T2, typename T3, typename T4, typename F,
             typename ... Ts>
    [[nodiscard]] DataFrame
    get_data_by_sel(const char *name1,
                    const char *name2,
                    const char *name3,
                    const char *name4,
                    F &sel_functor) const;

    // This is identical with above get_data_by_sel(), but:
    //   1) The result is a view
    //   2) Since the result is a view, you cannot call make_consistent() on
    //      the result.
    //
    // NOTE: Views could not be const, becuase you can change original data
    //       through views.
    //
    // T1:
    //   Type of the first named column
    // T2:
    //   Type of the second named column
    // T3:
    //   Type of the third named column
    // T4:
    //   Type of the fourth named column
    // F:
    //   Type of the selecting functor
    // Ts:
    //   List all the types of all data columns. A type should be specified in
    //   the list only once.
    // name1:
    //   Name of the first data column
    // name2:
    //   Name of the second data column
    // name3:
    //   Name of the third data column
    // name4:
    //   Name of the fourth data column
    // sel_functor:
    //   A reference to the selecting functor
    //
    template<typename T1, typename T2, typename T3, typename T4, typename F,
             typename ... Ts>
    [[nodiscard]] DataFramePtrView<IndexType>
    get_view_by_sel(const char *name1,
                    const char *name2,
                    const char *name3,
                    const char *name4,
                    F &sel_functor);

    // This does the same function as above get_data_by_sel() but operating
    // on five columns.
    // The signature of sel_fucntor:
    //     bool ()(const IndexType &,
    //             const T1 &, const T2 &, const T3 &, const T4 &, const T5 &)
    //
    // T1:
    //   Type of the first named column
    // T2:
    //   Type of the second named column
    // T3:
    //   Type of the third named column
    // T4:
    //   Type of the fourth named column
    // T5:
    //   Type of the fifth named column
    // F:
    //   Type of the selecting functor
    // Ts:
    //   List all the types of all data columns. A type should be specified in
    //   the list only once.
    // name1:
    //   Name of the first data column
    // name2:
    //   Name of the second data column
    // name3:
    //   Name of the third data column
    // name4:
    //   Name of the fourth data column
    // name5:
    //   Name of the fifth data column
    // sel_functor:
    //   A reference to the selecting functor
    //
    template<typename T1, typename T2, typename T3, typename T4, typename T5,
             typename F, typename ... Ts>
    [[nodiscard]] DataFrame
    get_data_by_sel(const char *name1,
                    const char *name2,
                    const char *name3,
                    const char *name4,
                    const char *name5,
                    F &sel_functor) const;

<<<<<<< HEAD
    // This is identical with above get_data_by_sel(), but:
    //   1) The result is a view
    //   2) Since the result is a view, you cannot call make_consistent() on
    //      the result.
    //
    // NOTE: Views could not be const, becuase you can change original data
    //       through views.
    //
    // T1:
    //   Type of the first named column
    // T2:
    //   Type of the second named column
    // T3:
    //   Type of the third named column
    // T4:
    //   Type of the fourth named column
    // T5:
    //   Type of the fifth named column
    // F:
    //   Type of the selecting functor
    // Ts:
    //   List all the types of all data columns. A type should be specified in
    //   the list only once.
    // name1:
    //   Name of the first data column
    // name2:
    //   Name of the second data column
    // name3:
    //   Name of the third data column
    // name4:
    //   Name of the fourth data column
    // name5:
    //   Name of the fifth data column
    // sel_functor:
    //   A reference to the selecting functor
    //
    template<typename T1, typename T2, typename T3, typename T4, typename T5,
             typename F, typename ... Ts>
    [[nodiscard]] DataFramePtrView<IndexType>
    get_view_by_sel(const char *name1,
                    const char *name2,
                    const char *name3,
                    const char *name4,
                    const char *name5,
                    F &sel_functor);
=======
    // This method does boolean filtering selection via the sel_functor
    // (e.g. a functor, function, or lambda). It returns a new DataFrame.
    // Each element of the named column along with its corresponding index
    // is passed to the sel_functor. If sel_functor returns true, that index
    // is selected and all the elements of all column for that index will be
    // included in the returned DataFrame.
    // The signature of sel_fucntor:
    //     bool ()(const IndexType &, const T &, ...)
    //
    // NOTE: If the selection logic results in empty column(s), the result
    //       empty columns will _not_ be padded with NaN's. You can always
    //       call make_consistent() on the original or result DataFrame to make
    //       all columns into consistent length
    //
    // Tuple:
    //   Tuple to collect the columns which will be shown in the return
    //   DataFrame. Use `projection_list` to set columns.
    // F:
    //   Type of the selecting functor
    // Cols:
    //   List all data columns which need to be declared
    //   by DECL_COL defined in DataFrameTypes.h, e.g.:
    //     struct MyDfSchema
    //     {
    //         DECL_COL(Col0, std::string);
    //         DECL_COL(Col1, int32_t);
    //         DECL_COL(Col2, int64_t);
    //         DECL_COL(Col3, double);
    //     };
    //
    // sel_functor:
    //   A reference to the selecting functor
    //
    template<typename Tuple, typename F, typename... FilterCols>
    [[nodiscard]] DataFrame
    get_data_by_sel(F &sel_functor) const;

    // This method does boolean filtering selection via the sel_functor
    // (e.g. a functor, function, or lambda). It returns a new DataFrame.
    // Each element of the named column along with its corresponding index
    // is passed to the sel_functor. If sel_functor returns true, that index
    // is selected and all the elements of all column for that index will be
    // included in the returned DataFrame.
    // The signature of sel_fucntor:
    //     bool ()(const IndexType &, const T &, ...)
    //
    // NOTE: If the selection logic results in empty column(s), the result
    //       empty columns will _not_ be padded with NaN's. You can always
    //       call make_consistent() on the original or result DataFrame to make
    //       all columns into consistent length
    //
    // Tuple:
    //   Tuple to collect types of the named columns which will be shown
    //   in the return DataFrame. Use `projection_type_list` to set columns.
    // F:
    //   Type of the selecting functor
    // FilterCols:
    //   The types of input parameter `filter_cols`
    //
    // sel_functor:
    //   A reference to the selecting functor
    //
    // filter_cols:
    //   These will be as input parameter definition of sel_functor.
    //   The arguments will be defined like:
    //   struct XXXColumn
    //   {
    //       using type = T;
    //       const char* Name() const { return xxx; }
    //   };
    //   So you can just use `struct CommonColumn` defined in `DataFrameTypes.h`
    //
    template<typename Tuple, typename F, typename... FilterCols>
    [[nodiscard]] DataFrame
    get_data_by_sel(F &sel_functor, FilterCols&&... filter_cols) const;
>>>>>>> 45092be8

    // It returns a DataFrame (including the index and data columns)
    // containing the data from uniform random selection.
    // random_policy determines the behavior of method.
    //
    // NOTE: The actual number of rows returned might be smaller than
    //       requested. That is because the random process might produce
    //       the same number more than once.
    // NOTE: The columns in the result are not padded with NaN.
    //
    // Ts:
    //   List all the types of all data columns. A type should be specified in
    //   the list only once.
    // random_policy:
    //   Please see random_policy in DataFrameTypes.h. It specifies how this
    //   function should proceed.
    // n:
    //   Depending on the random policy, it is either the number of rows to
    //   sample or a fraction of rows to sample. In case of fraction, for
    //   example 0.4 means 40% of rows.
    // seed:
    //   depending on the random policy, user could specify a seed. The same
    //   seed should always produce the same random selection.
    //
    template<typename ... Ts>
    [[nodiscard]] DataFrame
    get_data_by_rand(random_policy spec, double n, size_type seed = 0) const;

    // It behaves like get_data_by_rand(), but it returns a DataFramePtrView.
    // A view is a DataFrame that is a reference to the original DataFrame.
    // So if you modify anything in the view the original DataFrame will
    // also be modified.
    //
    // NOTE: There are certain operations that you cannot do with a view.
    //       For example, you cannot add/delete columns, etc.
    // NOTE: The columns in the result are not padded with NaN.
    // NOTE: Views could not be const, becuase you can change original data
    //       through views.
    //
    // Ts:
    //   List all the types of all data columns. A type should be specified in
    //   the list only once.
    // random_policy:
    //   Please see random_policy in DataFrameTypes.h. It specifies how this
    //   function should proceed.
    // n:
    //   Depending on the random policy, it is either the number of rows to
    //   sample or a fraction of rows to sample. In case of fraction, for
    //   example 0.4 means 40% of rows.
    // seed:
    //   depending on the random policy, user could specify a seed. The same
    //   seed should always produce the same random selection.
    //
    template<typename ... Ts>
    [[nodiscard]] DataFramePtrView<IndexType>
    get_view_by_rand(random_policy spec, double n, size_type seed = 0);

    // This returns a DataFrame with index and col_names copied from the
    // original DataFrame
    //
    // Ts:
    //   List types of col_names
    // col_names:
    //   List of column names
    //
    template<typename ... Ts>
    [[nodiscard]] DataFrame
    get_data(const std::vector<const char *> &col_names) const;

    // It behaves like get_data(), but it returns a DataFrameView.
    // A view is a DataFrame that is a reference to the original DataFrame.
    // So if you modify anything in the view the original DataFrame will
    // also be modified.
    //
    // NOTE: There are certain operations that you cannot do with a view.
    //       For example, you cannot add/delete columns, etc.
    // NOTE: Views could not be const, becuase you can change original data
    //       through views.
    //
    // Ts:
    //   List types of col_names
    // col_names:
    //   List of column names
    //
    template<typename ... Ts>
    [[nodiscard]] DataFrameView<IndexType>
    get_view(const std::vector<const char *> &col_names);

    // It returns a const reference to the index container
    //
    [[nodiscard]] const IndexVecType &
    get_index() const;

    // It returns a reference to the index container
    //
    [[nodiscard]] IndexVecType &
    get_index();

    // It creates and returns a new DataFrame which has the col_to_be_index
    // column as the index. If old_index_name is not null, it will be loaded
    // as a regular column in the result under the name old_index_name.
    //
    // NOTE: If the new index column is shorter than other columns, every
    //       column will be cut to that length.
    // NOTE: Columns will not be padded by nan
    //
    // T:
    //   Type of the "new index" column
    // Ts:
    //   List all the types of all data columns. A type should be specified in
    //   the list only once.
    // col_to_be_index:
    //   Name of the column you want as the new index. This name will not be a
    //   column in the result anymore
    // old_index_name:
    //   Name of the current index, if converted into a regular column in the
    //   result. If this is null, the current index will not be loaded into
    //   the result as a column.
    //
    template<typename T, typename ... Ts>
    [[nodiscard]] StdDataFrame<T>
    get_reindexed(const char *col_to_be_index,
                  const char *old_index_name = nullptr) const;

    // This is similar to get_reindexed(), but it returns a view. Please read
    // above for specs.
    //
    // NOTE: There are certain operations that you cannot do with a view.
    //       For example, you cannot add/delete columns, etc.
    // NOTE: Views could not be const, becuase you can change original data
    //       through views.
    //
    // T:
    //   Type of the "new index" column
    // Ts:
    //   List all the types of all data columns. A type should be specified in
    //   the list only once.
    // col_to_be_index:
    //   Name of the column you want as the new index. This name will not be a
    //   column in the result anymore
    // old_index_name:
    //   Name of the current index, if converted into a regular column in the
    //   result. If this is null, the current index will not be loaded into
    //   the result as a column.
    //
    template<typename T, typename ... Ts>
    [[nodiscard]] DataFrameView<T>
    get_reindexed_view(const char *col_to_be_index,
                       const char *old_index_name = nullptr);

    // This method combines the content of column col_name between self and
    // rhs based on the logic in functor. Both self and rhs must contain
    // col_name column with the same type as T.
    // It returns the result as a vector that could be moved into one of the
    // dataframes consequently. The length of the result vector will be the min
    // length of the columns in self and rhs.
    //
    // NOTE: It is the responsibility of the user to make sure both columns
    //       in self and rhs are properly aligned.
    //
    // T:
    //   Type on column col_name. If this is index it would be the same as
    //   IndexType.
    // DF:
    //   Type of the rhs dataframe
    // F:
    //   The functor type
    // col_name:
    //   Name of the column
    // rhs:
    //   An instance of a dataframe that contains the same col_name with the
    //   same type (T)
    // functor:
    //   An instance of the functor with signature:
    //       T func(const T &self_data, const T &rhs_data)
    //
    template<typename T, typename DF, typename F>
    [[nodiscard]] std::vector<T>
    combine(const char *col_name, const DF &rhs, F &functor) const;

    // Same as the combine() above but it combines 3 columns.
    //
    // T:
    //   Type on column col_name. If this is index it would be the same as
    //   IndexType.
    // DF1:
    //   Type of the df1 dataframe
    // DF2:
    //   Type of the df2 dataframe
    // F:
    //   The functor type
    // col_name:
    //   Name of the column
    // df1:
    //   An instance of a dataframe that contains the same col_name with the
    //   same type (T)
    // df2:
    //   Another instance of a dataframe that contains the same col_name with
    //   the same type (T)
    // functor:
    //   An instance of the functor with signature:
    //       T func(const T &self_data, const T &df1_data, const T &df2_data)
    //
    template<typename T, typename DF1, typename DF2, typename F>
    [[nodiscard]] std::vector<T>
    combine(const char *col_name,
            const DF1 &df1,
            const DF2 &df2,
            F &functor) const;

    // Same as the combine() above but it combines 4 columns.
    //
    // T:
    //   Type on column col_name. If this is index it would be the same as
    //   IndexType.
    // DF1:
    //   Type of the df1 dataframe
    // DF2:
    //   Type of the df2 dataframe
    // DF3:
    //   Type of the df3 dataframe
    // F:
    //   The functor type
    // col_name:
    //   Name of the column
    // df1:
    //   An instance of a dataframe that contains the same col_name with the
    //   same type (T)
    // df2:
    //   Another instance of a dataframe that contains the same col_name with
    //   the same type (T)
    // df3:
    //   Another instance of a dataframe that contains the same col_name with
    //   the same type (T)
    // functor:
    //   An instance of the functor with signature:
    //       T func(const T &self_data,
    //              const T &df1_data,
    //              const T &df2_data,
    //              const T &df3_data)
    //
    template<typename T, typename DF1, typename DF2, typename DF3, typename F>
    [[nodiscard]] std::vector<T>
    combine(const char *col_name,
            const DF1 &df1,
            const DF2 &df2,
            const DF3 &df3,
            F &functor) const;

    // This method feeds old_col_name1 and old_col_name2 of types OLD_T1 and
    // OLD_T2 to functor which returns a std::vector<NEW_T> which will be
    // loaded into self as column new_col_name. Both old columns will be
    // removed, if delete_old_cols is true
    // Functor "functor" should implement the logic of consolidating two
    // columns into one. Functor signature is:
    //     template<typename ITR1, typename ITR2>
    //     std::vector<NEW_T> (IndexVecType::const_iterator idx_begin,
    //                         IndexVecType::const_iterator idx_end,
    //                         ITR1 col1_begin, ITR1 col1_end,
    //                         ITR2 col2_begin, ITR2 col2_end);
    //     Where ITR[12] are iterators for columns 1 and 2. They are iterators
    //     of std::vector.
    //
    // NOTE: This method could not be called from views.
    //
    // OLD_T1:
    //   Type of existing column named old_col_name1
    // OLD_T2:
    //   Type of existing column named old_col_name2
    // NEW_T:
    //   Type of the new column new_col_name which is the consolidation of the
    //   two existing columns
    // F:
    //   Type of the consildating functor
    // old_col_name1:
    //   Name of the first existing column
    // old_col_name2:
    //   Name of the second existing column
    // new_col_name:
    //   Name of the new consolidated column
    // functor:
    //   Consolidating functor
    // delete_old_cols:
    //   If true, old columns will be removed
    //
    template<typename OLD_T1, typename OLD_T2, typename NEW_T, typename F>
    void
    consolidate(const char *old_col_name1,
                const char *old_col_name2,
                const char *new_col_name,
                F &functor,
                bool delete_old_cols = true);

    // This is the same as above consolidate(), but it consolidates 3 columns
    // into one.
    // Functor signature is:
    //     template<typename ITR1, typename ITR2, typename ITR3>
    //     std::vector<NEW_T> (IndexVecType::const_iterator idx_begin,
    //                         IndexVecType::const_iterator idx_end,
    //                         ITR1 col1_begin, ITR1 col1_end,
    //                         ITR2 col2_begin, ITR2 col2_end,
    //                         ITR3 col3_begin, ITR3 col3_end);
    //     Where ITR[123] are iterators for columns 1, 2 and 3. They are
    //     iterators of std::vector.
    //
    // NOTE: This method could not be called from views.
    //
    // OLD_T1:
    //   Type of existing column named old_col_name1
    // OLD_T2:
    //   Type of existing column named old_col_name2
    // OLD_T3:
    //   Type of existing column named old_col_name3
    // NEW_T:
    //   Type of the new column new_col_name which is the consolidation of the
    //   two existing columns
    // F:
    //   Type of the consildating functor
    // old_col_name1:
    //   Name of the first existing column
    // old_col_name2:
    //   Name of the second existing column
    // old_col_name3:
    //   Name of the third existing column
    // new_col_name:
    //   Name of the new consolidated column
    // functor:
    //   Consolidating functor
    // delete_old_cols:
    //   If true, old columns will be removed
    //
    template<typename OLD_T1, typename OLD_T2, typename OLD_T3,
             typename NEW_T, typename F>
    void
    consolidate(const char *old_col_name1,
                const char *old_col_name2,
                const char *old_col_name3,
                const char *new_col_name,
                F &functor,
                bool delete_old_cols = true);

    // This is the same as above consolidate(), but it consolidates 4 columns
    // into one.
    // Functor signature is:
    //     template<typename ITR1, typename ITR2, typename ITR3,
    //              typename ITR4>
    //     std::vector<NEW_T> (IndexVecType::const_iterator idx_begin,
    //                         IndexVecType::const_iterator idx_end,
    //                         ITR1 col1_begin, ITR1 col1_end,
    //                         ITR2 col2_begin, ITR2 col2_end,
    //                         ITR3 col3_begin, ITR3 col3_end,
    //                         ITR4 col4_begin, ITR4 col4_end);
    //     Where ITR[1234] are iterators for columns 1, 2, 3, and 4. They are
    //     iterators of std::vector.
    //
    // NOTE: This method could not be called from views.
    //
    // OLD_T1:
    //   Type of existing column named old_col_name1
    // OLD_T2:
    //   Type of existing column named old_col_name2
    // OLD_T3:
    //   Type of existing column named old_col_name3
    // OLD_T4:
    //   Type of existing column named old_col_name4
    // NEW_T:
    //   Type of the new column new_col_name which is the consolidation of the
    //   two existing columns
    // F:
    //   Type of the consildating functor
    // old_col_name1:
    //   Name of the first existing column
    // old_col_name2:
    //   Name of the second existing column
    // old_col_name3:
    //   Name of the third existing column
    // old_col_name4:
    //   Name of the forth existing column
    // new_col_name:
    //   Name of the new consolidated column
    // functor:
    //   Consolidating functor
    // delete_old_cols:
    //   If true, old columns will be removed
    //
    template<typename OLD_T1, typename OLD_T2, typename OLD_T3,
             typename OLD_T4,
             typename NEW_T, typename F>
    void
    consolidate(const char *old_col_name1,
                const char *old_col_name2,
                const char *old_col_name3,
                const char *old_col_name4,
                const char *new_col_name,
                F &functor,
                bool delete_old_cols = true);

    // This is the same as above consolidate(), but it consolidates 5 columns
    // into one.
    // Functor signature is:
    //     template<typename ITR1, typename ITR2, typename ITR3,
    //              typename ITR4, typename ITR5>
    //     std::vector<NEW_T> (IndexVecType::const_iterator idx_begin,
    //                         IndexVecType::const_iterator idx_end,
    //                         ITR1 col1_begin, ITR1 col1_end,
    //                         ITR2 col2_begin, ITR2 col2_end,
    //                         ITR3 col3_begin, ITR3 col3_end,
    //                         ITR4 col4_begin, ITR4 col4_end,
    //                         ITR5 col5_begin, ITR5 col5_end);
    //     Where ITR[12345] are iterators for columns 1, 2, 3, 4, and 5.
    //     They are iterators of std::vector.
    //
    // NOTE: This method could not be called from views.
    //
    // OLD_T1:
    //   Type of existing column named old_col_name1
    // OLD_T2:
    //   Type of existing column named old_col_name2
    // OLD_T3:
    //   Type of existing column named old_col_name3
    // OLD_T4:
    //   Type of existing column named old_col_name4
    // OLD_T5:
    //   Type of existing column named old_col_name5
    // NEW_T:
    //   Type of the new column new_col_name which is the consolidation of the
    //   two existing columns
    // F:
    //   Type of the consildating functor
    // old_col_name1:
    //   Name of the first existing column
    // old_col_name2:
    //   Name of the second existing column
    // old_col_name3:
    //   Name of the third existing column
    // old_col_name4:
    //   Name of the forth existing column
    // old_col_name5:
    //   Name of the fifth existing column
    // new_col_name:
    //   Name of the new consolidated column
    // functor:
    //   Consolidating functor
    // delete_old_cols:
    //   If true, old columns will be removed
    //
    template<typename OLD_T1, typename OLD_T2, typename OLD_T3,
             typename OLD_T4, typename OLD_T5,
             typename NEW_T, typename F>
    void
    consolidate(const char *old_col_name1,
                const char *old_col_name2,
                const char *old_col_name3,
                const char *old_col_name4,
                const char *old_col_name5,
                const char *new_col_name,
                F &functor,
                bool delete_old_cols = true);

public:  // Visitors

    // This is the most generalized visit function. It visits multiple
    // columns with the corresponding function objects sequentially.
    // Each function object is passed every single value of the given
    // column along with its name and the corresponding index value.
    // All functions objects must have this signature
    //     bool (const IndexType &i, const char *name, [const] T &col_value)
    // If the function object returns false, the DataFrame will stop iterating
    // at that point on that column.
    //
    // NOTE: This method could be used to implement a pivot table.
    //
    // Ts:
    //   The list of types for columns in args
    // args:
    //   A variable list of arguments consisting of
    //       std::pair(<const char *name,
    //                  &std::function<bool (const IndexType &,
    //                                       const char *,
    //                                       [const] T &)>)
    //   Each pair represents a column name and the functor to run on it.
    //
    // NOTE: The second member of pair is a _pointer_ to the function or
    //       functor object
    //
    template<typename ... Ts>
    void
    multi_visit(Ts ... args);

    template<typename ... Ts>
    void
    multi_visit(Ts ... args) const;

    // It passes the values of each index and each named column to the
    // functor visitor sequentially from beginning to end
    //
    // NOTE: This method could be used to implement a pivot table.
    //
    // T:
    //   Type of the named column
    // V:
    //   Type of the visitor functor
    // name:
    //   Name of the data column
    // visitor:
    //   An instance of the visitor
    // in_reverse:
    //   If true, it will iterate over the column in reverse order
    //
    template<typename T, typename V>
    V &
    visit(const char *name, V &visitor, bool in_reverse = false);

    template<typename T, typename V>
    V &
    visit(const char *name, V &visitor, bool in_reverse = false) const;

    // These are identical to above visit() but could execute asynchronously.
    // NOTE: It should be safe to run multiple visits on different columns
    //       at the same time (as long as the index column is not being
    //       modified).
    // NOTE: It should be safe to run multiple read-only visits on the same
    //       column or different columns at the same time
    //
    template<typename T, typename V>
    [[nodiscard]] std::future<V &>
    visit_async(const char *name, V &visitor, bool in_reverse = false);

    template<typename T, typename V>
    [[nodiscard]] std::future<V &>
    visit_async(const char *name, V &visitor, bool in_reverse = false) const;

    // It passes the values of each index and the two named columns to the
    // functor visitor sequentially from beginning to end
    //
    // NOTE: This method could be used to implement a pivot table.
    //
    // T1:
    //   Type of the first named column
    // T2:
    //   Type of the second named column
    // V:
    //   Type of the visitor functor
    // name1:
    //   Name of the first data column
    // name2:
    //   Name of the second data column
    // visitor:
    //   An instance of the visitor
    // in_reverse:
    //   If true, it will iterate over columns in reverse order
    //
    template<typename T1, typename T2, typename V>
    V &
    visit(const char *name1, const char *name2, V &visitor,
          bool in_reverse = false);

    template<typename T1, typename T2, typename V>
    V &
    visit(const char *name1, const char *name2, V &visitor,
          bool in_reverse = false) const;

    // These are identical to above visit() but could execute asynchronously.
    // NOTE: It should be safe to run multiple visits on different columns
    //       at the same time (as long as the index column is not being
    //       modified).
    // NOTE: It should be safe to run multiple read-only visits on the same
    //       column or different columns at the same time
    //
    template<typename T1, typename T2, typename V>
    [[nodiscard]] std::future<V &>
    visit_async(const char *name1, const char *name2, V &visitor,
                bool in_reverse = false);

    template<typename T1, typename T2, typename V>
    [[nodiscard]] std::future<V &>
    visit_async(const char *name1, const char *name2, V &visitor,
                bool in_reverse = false) const;

    // It passes the values of each index and the three named columns to the
    // functor visitor sequentially from beginning to end
    //
    // NOTE: This method could be used to implement a pivot table.
    //
    // T1:
    //   Type of the first named column
    // T2:
    //   Type of the second named column
    // T3:
    //   Type of the third named column
    // V:
    //   Type of the visitor functor
    // name1:
    //   Name of the first data column
    // name2:
    //   Name of the second data column
    // name3:
    //   Name of the third data column
    // visitor:
    //   An instance of the visitor
    // in_reverse:
    //   If true, it will iterate over columns in reverse order
    //
    template<typename T1, typename T2, typename T3, typename V>
    V &
    visit(const char *name1, const char *name2, const char *name3, V &visitor,
          bool in_reverse = false);

    template<typename T1, typename T2, typename T3, typename V>
    V &
    visit(const char *name1,
          const char *name2,
          const char *name3,
          V &visitor,
          bool in_reverse = false) const;

    // These are identical to above visit() but could execute asynchronously.
    // NOTE: It should be safe to run multiple visits on different columns
    //       at the same time (as long as the index column is not being
    //       modified).
    // NOTE: It should be safe to run multiple read-only visits on the same
    //       column or different columns at the same time
    //
    template<typename T1, typename T2, typename T3, typename V>
    [[nodiscard]] std::future<V &>
    visit_async(const char *name1,
                const char *name2,
                const char *name3,
                V &visitor,
                bool in_reverse = false);

    template<typename T1, typename T2, typename T3, typename V>
    [[nodiscard]] std::future<V &>
    visit_async(const char *name1,
                const char *name2,
                const char *name3,
                V &visitor,
                bool in_reverse = false) const;

    // It passes the values of each index and the four named columns to the
    // functor visitor sequentially from beginning to end
    //
    // NOTE: This method could be used to implement a pivot table.
    //
    // T1:
    //   Type of the first named column
    // T2:
    //   Type of the second named column
    // T3:
    //   Type of the third named column
    // T4:
    //   Type of the fourth named column
    // V:
    //   Type of the visitor functor
    // name1:
    //   Name of the first data column
    // name2:
    //   Name of the second data column
    // name3:
    //   Name of the third data column
    // name4:
    //   Name of the fourth data column
    // visitor:
    //   An instance of the visitor
    // in_reverse:
    //   If true, it will iterate over columns in reverse order
    //
    template<typename T1, typename T2, typename T3, typename T4, typename V>
    V &
    visit(const char *name1,
          const char *name2,
          const char *name3,
          const char *name4,
          V &visitor,
          bool in_reverse = false);

    template<typename T1, typename T2, typename T3, typename T4, typename V>
    V &
    visit(const char *name1,
          const char *name2,
          const char *name3,
          const char *name4,
          V &visitor,
          bool in_reverse = false) const;

    // These are identical to above visit() but could execute asynchronously.
    // NOTE: It should be safe to run multiple visits on different columns
    //       at the same time (as long as the index column is not being
    //       modified).
    // NOTE: It should be safe to run multiple read-only visits on the same
    //       column or different columns at the same time
    //
    template<typename T1, typename T2, typename T3, typename T4, typename V>
    [[nodiscard]] std::future<V &>
    visit_async(const char *name1,
                const char *name2,
                const char *name3,
                const char *name4,
                V &visitor,
                bool in_reverse = false);

    template<typename T1, typename T2, typename T3, typename T4, typename V>
    [[nodiscard]] std::future<V &>
    visit_async(const char *name1,
                const char *name2,
                const char *name3,
                const char *name4,
                V &visitor,
                bool in_reverse = false) const;

    // It passes the values of each index and the five named columns to the
    // functor visitor sequentially from beginning to end
    //
    // NOTE: This method could be used to implement a pivot table.
    //
    // T1:
    //   Type of the first named column
    // T2:
    //   Type of the second named column
    // T3:
    //   Type of the third named column
    // T4:
    //   Type of the fourth named column
    // T5:
    //   Type of the fifth named column
    // V:
    //   Type of the visitor functor
    // name1:
    //   Name of the first data column
    // name2:
    //   Name of the second data column
    // name3:
    //   Name of the third data column
    // name4:
    //   Name of the fourth data column
    // name5:
    //   Name of the fifth data column
    // visitor:
    //   An instance of the visitor
    // in_reverse:
    //   If true, it will iterate over columns in reverse order
    //
    template<typename T1, typename T2, typename T3, typename T4, typename T5,
             typename V>
    V &
    visit(const char *name1,
          const char *name2,
          const char *name3,
          const char *name4,
          const char *name5,
          V &visitor,
          bool in_reverse = false);

    template<typename T1, typename T2, typename T3, typename T4, typename T5,
             typename V>
    V &
    visit(const char *name1,
          const char *name2,
          const char *name3,
          const char *name4,
          const char *name5,
          V &visitor,
          bool in_reverse = false) const;

    // These are identical to above visit() but could execute asynchronously.
    // NOTE: It should be safe to run multiple visits on different columns
    //       at the same time (as long as the index column is not being
    //       modified).
    // NOTE: It should be safe to run multiple read-only visits on the same
    //       column or different columns at the same time
    //
    template<typename T1, typename T2, typename T3, typename T4, typename T5,
             typename V>
    [[nodiscard]] std::future<V &>
    visit_async(const char *name1,
                const char *name2,
                const char *name3,
                const char *name4,
                const char *name5,
                V &visitor,
                bool in_reverse = false);

    template<typename T1, typename T2, typename T3, typename T4, typename T5,
             typename V>
    [[nodiscard]] std::future<V &>
    visit_async(const char *name1,
                const char *name2,
                const char *name3,
                const char *name4,
                const char *name5,
                V &visitor,
                bool in_reverse = false) const;

    // This is similar to visit(), but it passes a const reference to the index
    // vector and the named column vector at once the functor visitor.
    // This is convenient for calculations that need the whole data vector,
    // for example auto-correlation.
    //
    // T:
    //   Type of the named column
    // V:
    //   Type of the visitor functor
    // name:
    //   Name of the data column
    // visitor:
    //   An instance of the visitor
    // in_reverse:
    //   If true, it will iterate over the column in reverse order
    //
    template<typename T, typename V>
    V &
    single_act_visit(const char *name, V &visitor, bool in_reverse = false);

    template<typename T, typename V>
    V &
    single_act_visit(const char *name,
                     V &visitor,
                     bool in_reverse = false) const;

    // These are identical to above single_act_visit() but could execute
    // asynchronously.
    // NOTE: It should be safe to run multiple single_act_visit on different
    //       columns at the same time (as long as the index column is not being
    //       modified).
    // NOTE: It should be safe to run multiple read-only single_act_visit on
    //       the same column or different columns at the same time
    //
    template<typename T1, typename V>
    [[nodiscard]] std::future<V &>
    single_act_visit_async(const char *name,
                           V &visitor,
                           bool in_reverse = false);

    template<typename T1, typename V>
    [[nodiscard]] std::future<V &>
    single_act_visit_async(const char *name,
                           V &visitor,
                           bool in_reverse = false) const;

    // This is similar to visit(), but it passes a const reference to the index
    // vector and the two named column vectors at once the functor visitor.
    // This is convenient for calculations that need the whole data vector.
    //
    // NOTE: This method could be used to implement a pivot table.
    //
    // T1:
    //   Type of the first named column
    // T2:
    //   Type of the second named column
    // V:
    //   Type of the visitor functor
    // name1:
    //   Name of the first data column
    // name2:
    //   Name of the second data column
    // visitor:
    //   An instance of the visitor
    // in_reverse:
    //   If true, it will iterate over columns in reverse order
    //
    template<typename T1, typename T2, typename V>
    V &
    single_act_visit(const char *name1,
                     const char *name2,
                     V &visitor,
                     bool in_reverse = false);

    template<typename T1, typename T2, typename V>
    V &
    single_act_visit(const char *name1,
                     const char *name2,
                     V &visitor,
                     bool in_reverse = false) const;

    // These are identical to above single_act_visit() but could execute
    // asynchronously.
    // NOTE: It should be safe to run multiple single_act_visit on different
    //       columns at the same time (as long as the index column is not being
    //       modified).
    // NOTE: It should be safe to run multiple read-only single_act_visit on
    //       the same column or different columns at the same time
    //
    template<typename T1, typename T2, typename V>
    [[nodiscard]] std::future<V &>
    single_act_visit_async(const char *name1,
                           const char *name2,
                           V &visitor,
                           bool in_reverse = false);

    template<typename T1, typename T2, typename V>
    [[nodiscard]] std::future<V &>
    single_act_visit_async(const char *name1,
                           const char *name2,
                           V &visitor,
                           bool in_reverse = false) const;

    // This is similar to visit(), but it passes a const reference to the index
    // vector and the 3 named column vectors at once to the functor visitor.
    // This is convenient for calculations that need the whole data vector.
    //
    // NOTE: This method could be used to implement a pivot table.
    //
    // T1:
    //   Type of the first named column
    // T2:
    //   Type of the second named column
    // T3:
    //   Type of the third named column
    // V:
    //   Type of the visitor functor
    // name1:
    //   Name of the first data column
    // name2:
    //   Name of the second data column
    // name3:
    //   Name of the third data column
    // visitor:
    //   An instance of the visitor
    // in_reverse:
    //   If true, it will iterate over columns in reverse order
    //
    template<typename T1, typename T2, typename T3, typename V>
    V &
    single_act_visit(const char *name1,
                     const char *name2,
                     const char *name3,
                     V &visitor,
                     bool in_reverse = false);

    template<typename T1, typename T2, typename T3, typename V>
    V &
    single_act_visit(const char *name1,
                     const char *name2,
                     const char *name3,
                     V &visitor,
                     bool in_reverse = false) const;

    // These are identical to above single_act_visit() but could execute
    // asynchronously.
    // NOTE: It should be safe to run multiple single_act_visit on different
    //       columns at the same time (as long as the index column is not being
    //       modified).
    // NOTE: It should be safe to run multiple read-only single_act_visit on
    //       the same column or different columns at the same time
    //
    template<typename T1, typename T2, typename T3, typename V>
    [[nodiscard]] std::future<V &>
    single_act_visit_async(const char *name1,
                           const char *name2,
                           const char *name3,
                           V &visitor,
                           bool in_reverse = false);

    template<typename T1, typename T2, typename T3, typename V>
    [[nodiscard]] std::future<V &>
    single_act_visit_async(const char *name1,
                           const char *name2,
                           const char *name3,
                           V &visitor,
                           bool in_reverse = false) const;

    // This is similar to visit(), but it passes a const reference to the index
    // vector and the 4 named column vectors at once to the functor visitor.
    // This is convenient for calculations that need the whole data vector.
    //
    // NOTE: This method could be used to implement a pivot table.
    //
    // T1:
    //   Type of the first named column
    // T2:
    //   Type of the second named column
    // T3:
    //   Type of the third named column
    // T4:
    //   Type of the fourth named column
    // V:
    //   Type of the visitor functor
    // name1:
    //   Name of the first data column
    // name2:
    //   Name of the second data column
    // name3:
    //   Name of the third data column
    // name4:
    //   Name of the fourth data column
    // visitor:
    //   An instance of the visitor
    // in_reverse:
    //   If true, it will iterate over columns in reverse order
    //
    template<typename T1, typename T2, typename T3, typename T4, typename V>
    V &
    single_act_visit(const char *name1,
                     const char *name2,
                     const char *name3,
                     const char *name4,
                     V &visitor,
                     bool in_reverse = false);

    template<typename T1, typename T2, typename T3, typename T4, typename V>
    V &
    single_act_visit(const char *name1,
                     const char *name2,
                     const char *name3,
                     const char *name4,
                     V &visitor,
                     bool in_reverse = false) const;

    // These are identical to above single_act_visit() but could execute
    // asynchronously.
    // NOTE: It should be safe to run multiple single_act_visit on different
    //       columns at the same time (as long as the index column is not being
    //       modified).
    // NOTE: It should be safe to run multiple read-only single_act_visit on
    //       the same column or different columns at the same time
    //
    template<typename T1, typename T2, typename T3, typename T4, typename V>
    [[nodiscard]] std::future<V &>
    single_act_visit_async(const char *name1,
                           const char *name2,
                           const char *name3,
                           const char *name4,
                           V &visitor,
                           bool in_reverse = false);

    template<typename T1, typename T2, typename T3, typename T4, typename V>
    [[nodiscard]] std::future<V &>
    single_act_visit_async(const char *name1,
                           const char *name2,
                           const char *name3,
                           const char *name4,
                           V &visitor,
                           bool in_reverse = false) const;

    // This is similar to visit(), but it passes a const reference to the index
    // vector and the 4 named column vectors at once to the functor visitor.
    // This is convenient for calculations that need the whole data vector.
    //
    // NOTE: This method could be used to implement a pivot table.
    //
    // T1:
    //   Type of the first named column
    // T2:
    //   Type of the second named column
    // T3:
    //   Type of the third named column
    // T4:
    //   Type of the fourth named column
    // T5:
    //   Type of the fifth named column
    // V:
    //   Type of the visitor functor
    // name1:
    //   Name of the first data column
    // name2:
    //   Name of the second data column
    // name3:
    //   Name of the third data column
    // name4:
    //   Name of the fourth data column
    // name5:
    //   Name of the fifth data column
    // visitor:
    //   An instance of the visitor
    // in_reverse:
    //   If true, it will iterate over columns in reverse order
    //
    template<typename T1, typename T2, typename T3, typename T4, typename T5,
             typename V>
    V &
    single_act_visit(const char *name1,
                     const char *name2,
                     const char *name3,
                     const char *name4,
                     const char *name5,
                     V &visitor,
                     bool in_reverse = false);

    template<typename T1, typename T2, typename T3, typename T4, typename T5,
             typename V>
    V &
    single_act_visit(const char *name1,
                     const char *name2,
                     const char *name3,
                     const char *name4,
                     const char *name5,
                     V &visitor,
                     bool in_reverse = false) const;

    // These are identical to above single_act_visit() but could execute
    // asynchronously.
    // NOTE: It should be safe to run multiple single_act_visit on different
    //       columns at the same time (as long as the index column is not being
    //       modified).
    // NOTE: It should be safe to run multiple read-only single_act_visit on
    //       the same column or different columns at the same time
    //
    template<typename T1, typename T2, typename T3, typename T4, typename T5,
             typename V>
    [[nodiscard]] std::future<V &>
    single_act_visit_async(const char *name1,
                           const char *name2,
                           const char *name3,
                           const char *name4,
                           const char *name5,
                           V &visitor,
                           bool in_reverse = false);

    template<typename T1, typename T2, typename T3, typename T4, typename T5,
             typename V>
    [[nodiscard]] std::future<V &>
    single_act_visit_async(const char *name1,
                           const char *name2,
                           const char *name3,
                           const char *name4,
                           const char *name5,
                           V &visitor,
                           bool in_reverse = false) const;

public:  // Operators

    // It compares self with rhs. If both have the sanme indices,
    // same number of columns, same names for each column, and all
    // columns are equal, then it returns true. Otherwise it returns false
    //
    // Ts:
    //   List all the types of all data columns. A type should be specified in
    //   the list only once.
    //
    template<typename ... Ts>
    [[nodiscard]] bool
    is_equal(const DataFrame &rhs) const;

    // It iterates over all indices in rhs and modifies all the data
    // columns in self that correspond to the given index value.
    // If not already_sorted, both rhs and self will be sorted by index
    // It returns a reference to self
    //
    // Ts:
    //   List all the types of all data columns. A type should be specified in
    //   the list only once.
    // already_sorted:
    //   If the self and rhs are already sorted by index, this will save the
    //   expensive sort operations
    //
    template<typename ... Ts>
    DataFrame &
    modify_by_idx(DataFrame &rhs,
                  sort_state already_sorted = sort_state::not_sorted);

public:  // Utilities and miscellaneous

    // Make all data columns the same length as the index.
    // If any data column is shorter than the index column, it will be padded
    // by nan.
    // This is also called by sort(), before sorting
    //
    // Ts:
    //   List all the types of all data columns. A type should be specified in
    //   the list only once.
    //
    template<typename ... Ts>
    void
    make_consistent();

    // It returns a pair containing number of rows and columns.
    //
    // NOTE: Number of rows is the number of index rows. Not every column
    //       has the same number of rows, necessarily. But each column has,
    //       at most, this number of rows.
    //
    [[nodiscard]] std::pair<size_type, size_type>
    shape() const;

    // It returns information about each column. The result is a vector of
    // tuples containing each column name, size, and std::type_index(typeid).
    //
    // Ts:
    //   List all the types of all data columns. A type should be specified in
    //   the list only once.
    //
    template<typename ... Ts>
    [[nodiscard]] std::vector<std::tuple<ColNameType,
                                         size_type,
                                         std::type_index>>
    get_columns_info() const;

    // It returns the memory used by the given column and index column.
    // All numbers are in bytes.
    // MemUsage is a structure defined in DataFrameTypes.h file.
    //
    // NOTE: The returned values are only estimates. The actual allocated
    //       memory by OS is unknown to any container object.
    //       In other words, the actual memory used might be and probably is
    //       larger than numbers returned by this call.
    //       Also if a type (T) allocates dynamic memory, it is not included
    //       in the result
    //
    // T:
    //   Type of the col_name column.
    // col_name:
    //   Name of the column
    //
    template<typename T>
    [[nodiscard]] MemUsage
    get_memory_usage(const char *col_name) const;

    // This will reclaim unused/reserve memory from all columns including the
    // index.
    // If your DataFrame has grown organically from different data sources,
    // shrink_to_fit() could potentially reduce your memory footprint
    // significantly.
    // After this call, any iterator or reference you hold to any data point
    // in the DataFrame could be invalidated.
    //
    // Ts:
    //   List all the types of all data columns. A type should be specified in
    //   the list only once.
    //
    template<typename ... Ts>
    void
    shrink_to_fit();

    // This static method generates a date/time-based index vector that could
    // be fed directly to one of the load methods. Depending on the specified
    // frequency, it generates specific timestamps (see below).
    // It returns a vector of IndexType timestamps.
    // Currently IndexType could be any built-in numeric type or DateTime
    //
    // start_datetime, end_datetime:
    //   They are the start/end date/times of requested timestamps.
    //   They must be in the following format: MM/DD/YYYY [HH[:MM[:SS[.MMM]]]]
    // t_freq:
    //   Specifies the timestamp frequency. Depending on the frequency, and
    //   IndexType type specific timestamps are generated as follows:
    //   - IndexType type of DateTime always generates timestamps of DateTime.
    //   - Annual, monthly, weekly, and daily frequencies generates YYYYMMDD
    //     timestamps.
    //   - Hourly, minutely, and secondly frequencies generates epoch
    //     timestamps (64 bit).
    //   - Millisecondly frequency generates nano-second since epoch
    //     timestamps (128 bit).
    // increment:
    //   Increment in the units of the frequency
    // tz:
    //   Time-zone of generated timestamps
    //
    // NOTE: It is the responsibility of the programmer to make sure
    //       IndexType type is big enough to contain the frequency.
    //
    static std::vector<IndexType>
    gen_datetime_index(const char *start_datetime,
                       const char *end_datetime,
                       time_frequency t_freq,
                       long increment = 1,
                       DT_TIME_ZONE tz = DT_TIME_ZONE::LOCAL);

    // This static method generates a vector of sequential values of
    // IndexType that could be fed directly to one of the load methods.
    // The values are incremented by "increment".
    // The index type must be increment-able.
    // If by incrementing "start_value" by increment you would never reach
    // "end_value", the behavior will be undefined.
    // It returns a vector of IndexType values.
    //
    // start_value, end_value:
    //   Starting and ending values of IndexType. Start value is included.
    //   End value is excluded.
    // increment:
    //   Increment by value
    //
    static std::vector<IndexType>
    gen_sequence_index(const IndexType &start_value,
                       const IndexType &end_value,
                       long increment = 1);

public:  // Reading and writing

    // It outputs the content of DataFrame into the stream o.
    // Currently two formats (i.e. csv, json) are supported specified by
    // the iof parameter.
    // The csv file format must be:
    //     INDEX:<Number data points>:<values>
    //     <Col1>:<Number data points>:<Col1 type>:<values>
    //     <Col2>:<Number of data points>:<Col2 type>:<values>
    //     .
    //     .
    //     .
    // All empty lines or lines starting with # will be skipped.
    //
    // The JSON file format looks like this:
    //     {
    //     "INDEX":{"N":3,"T":"ulong","D":[123450,123451,123452]},
    //     "col_3":{"N":3,"T":"double","D":[15.2,16.34,17.764]},
    //     "col_4":{"N":3,"T":"int","D":[22,23,24]},
    //     "col_str":{"N":3,"T":"string","D":["11","22","33"]},
    //     "col_2":{"N":3,"T":"double","D":[8,9.001,10]},
    //     "col_1":{"N":3,"T":"double","D":[1,2,3.456]}
    //     }
    // Please note DataFrame json does not follow json spec 100%. In json,
    // there is no particular order in dictionary fields. But in DataFrame
    // json:
    //   1) Column “INDEX” must be the first column
    //   2) Fields in column dictionaries must be in N, T, D order
    //
    // S:
    //   Output stream type
    // Ts:
    //   List all the types of all data columns. A type should be specified in
    //   the list only once.
    // o:
    //   Reference to an streamable object (e.g. cout)
    // iof:
    //   Specifies the I/O format. The default is CSV
    // precision:
    //   Specifies the precision for floating point numbers
    // columns_only:
    //   If true, it won't write the index column
    //
    template<typename S, typename ... Ts>
    bool
    write(S &o,
          io_format iof = io_format::csv,
          std::streamsize precision = 12,
          bool columns_only = false) const;

    template<typename ... Ts>
    bool
    write(const char *file_name,
          io_format iof = io_format::csv,
          std::streamsize precision = 12,
          bool columns_only = false) const;

    // Same as write() above, but executed asynchronously
    //
    template<typename S, typename ... Ts>
    [[nodiscard]] std::future<bool>
    write_async(S &o,
                io_format iof = io_format::csv,
                std::streamsize precision = 12,
                bool columns_only = false) const;

    template<typename ... Ts>
    [[nodiscard]] std::future<bool>
    write_async(const char *file_name,
                io_format iof = io_format::csv,
                std::streamsize precision = 12,
                bool columns_only = false) const;

    // This is a convenient function (simple implementation) to convert a
    // DataFrame into a string that could be restored later by calling
    // from_string(). It utilizes the write() member function of DataFrame.
    // These functions could be used to transmit a DataFrame from one place to
    // another or store a DataFrame in databases, caches, … 
    //
    // Ts:
    //   List all the types of all data columns. A type should be specified in
    //   the list only once.
    // iof:
    //   Specifies the I/O format. The default is CSV
    // precision:
    //   Specifies the precision for floating point numbers
    //
    template<typename ... Ts>
    [[nodiscard]] std::string
    to_string(io_format iof = io_format::csv,
              std::streamsize precision = 12) const;

    // Same as to_string() above, but executed asynchronously
    //
    template<typename ... Ts>
    [[nodiscard]] std::future<std::string>
    to_string_async(io_format iof = io_format::csv,
                    std::streamsize precision = 12) const;

    // It inputs the contents of a text file into itself (i.e. DataFrame).
    // Currently two formats (i.e. csv, json) are supported specified by
    // the iof parameter.
    // The csv file format must be:
    //     INDEX:<Number data points>:<values>
    //     <Col1>:<Number data points>:<Col1 type>:<values>
    //     <Col2>:<Number of data points>:<Col2 type>:<values>
    //     .
    //     .
    //     .
    // All empty lines or lines starting with # will be skipped.
    //
    // The JSON file format looks like this:
    //     {
    //     "INDEX":{"N":3,"T":"ulong","D":[123450,123451,123452]},
    //     "col_3":{"N":3,"T":"double","D":[15.2,16.34,17.764]},
    //     "col_4":{"N":3,"T":"int","D":[22,23,24]},
    //     "col_str":{"N":3,"T":"string","D":["11","22","33"]},
    //     "col_2":{"N":3,"T":"double","D":[8,9.001,10]},
    //     "col_1":{"N":3,"T":"double","D":[1,2,3.456]}
    //     }
    // Please note DataFrame json does not follow json spec 100%. In json,
    // there is no particular order in dictionary fields. But in DataFrame
    // json:
    //   1) Column “INDEX” must be the first column
    //   2) Fields in column dictionaries must be in N, T, D order
    //
    // file_name:
    //   Complete path to the file
    // iof:
    //   Specifies the I/O format. The default is CSV
    // columns_only:
    //   If true, it won't read the index column. It assumes an index with
    //   matching granularity already exists.
    //
    template<typename S>
    bool
    read(S &in_s, io_format iof = io_format::csv, bool columns_only = false);

    bool
    read(const char *file_name,
         io_format iof = io_format::csv,
         bool columns_only = false);

    // Same as read() above, but executed asynchronously
    //
    [[nodiscard]] std::future<bool>
    read_async(const char *file_name,
               io_format iof = io_format::csv,
               bool columns_only = false);

    template<typename S>
    [[nodiscard]] std::future<bool>
    read_async(S &in_s,
               io_format iof = io_format::csv,
               bool columns_only = false);

    // This is a convenient function (simple implementation) to restore a
    // DataFrame from a string that was previously generated by calling
    // to_string(). It utilizes the read() member function of DataFrame.
    // These functions could be used to transmit a DataFrame from one place to
    // another or store a DataFrame in databases, caches, … 
    //
    // data_frame:
    //   A null terminated string that was generated by calling to_string().
    //   It must contain a complete DataFrame
    // iof:
    //   Specifies the I/O format. The default is CSV
    //
    bool
    from_string(const char *data_frame, io_format iof = io_format::csv);

    // Same as from_string() above, but executed asynchronously
    [[nodiscard]] std::future<bool>
    from_string_async(const char *data_frame, io_format iof = io_format::csv);

private:

    template<typename ALT_I, typename ALT_H>
    friend class DataFrame;

    using ColNameDict =
        std::unordered_map<ColNameType, size_type, std::hash<VirtualString>>;
    using ColNameList = std::vector<std::pair<ColNameType, size_type>>;

    // Data fields
    //
    DataVecVec      data_ { };       // Vector of Heterogeneous vectors
    IndexVecType    indices_ { };    // Vector
    ColNameDict     column_tb_ { };  // Hash table of name -> vector index

    // This is necessary to have a deterministic column order across all
    // implementations
    //
    ColNameList     column_list_ { };  // Vector of column names and indices

    inline static SpinLock *lock_ { nullptr };  // No lock safety by default

    // Private methods
    //
#   include <DataFrame/Internals/DataFrame_private_decl.h>

    // Visiting functors
    //
#   include <DataFrame/Internals/DataFrame_functors.h>
};

} // namespace hmdf

// ----------------------------------------------------------------------------

// All the implementations
//
#ifndef HMDF_DO_NOT_INCLUDE_TCC_FILES
#  include <DataFrame/Internals/DataFrame_standalone.tcc>
#  include <DataFrame/Internals/DataFrame.tcc>
#  include <DataFrame/Internals/DataFrame_get.tcc>
#  include <DataFrame/Internals/DataFrame_join.tcc>
#  include <DataFrame/Internals/DataFrame_misc.tcc>
#  include <DataFrame/Internals/DataFrame_opt.tcc>
#  include <DataFrame/Internals/DataFrame_read.tcc>
#  include <DataFrame/Internals/DataFrame_set.tcc>
#  include <DataFrame/Internals/DataFrame_shift.tcc>
#  include <DataFrame/Internals/DataFrame_visit.tcc>
#  include <DataFrame/Internals/DataFrame_write.tcc>
#endif // HMDF_DO_NOT_INCLUDE_TCC_FILES

// ----------------------------------------------------------------------------

// Local Variables:
// mode:C++
// tab-width:4
// c-basic-offset:4
// End:<|MERGE_RESOLUTION|>--- conflicted
+++ resolved
@@ -1391,6 +1391,10 @@
     get_column(const char *name);
 
     template<typename T>
+    [[nodiscard]] ColumnVecType<typename T::type> &
+    get_column();
+
+    template<typename T>
     [[nodiscard]] ColumnVecType<T> &
     get_column(size_type index);
 
@@ -1405,6 +1409,10 @@
     template<typename T>
     [[nodiscard]] const ColumnVecType<T> &
     get_column(const char *name) const;
+
+    template<typename T>
+    [[nodiscard]] const ColumnVecType<typename T::type> &
+    get_column() const;
 
     template<typename T>
     [[nodiscard]] const ColumnVecType<T> &
@@ -1945,7 +1953,6 @@
                     const char *name5,
                     F &sel_functor) const;
 
-<<<<<<< HEAD
     // This is identical with above get_data_by_sel(), but:
     //   1) The result is a view
     //   2) Since the result is a view, you cannot call make_consistent() on
@@ -1991,7 +1998,7 @@
                     const char *name4,
                     const char *name5,
                     F &sel_functor);
-=======
+
     // This method does boolean filtering selection via the sel_functor
     // (e.g. a functor, function, or lambda). It returns a new DataFrame.
     // Each element of the named column along with its corresponding index
@@ -2067,7 +2074,6 @@
     template<typename Tuple, typename F, typename... FilterCols>
     [[nodiscard]] DataFrame
     get_data_by_sel(F &sel_functor, FilterCols&&... filter_cols) const;
->>>>>>> 45092be8
 
     // It returns a DataFrame (including the index and data columns)
     // containing the data from uniform random selection.
